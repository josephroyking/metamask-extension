--- conflicted
+++ resolved
@@ -11,18 +11,13 @@
 const rename = require('gulp-rename')
 const pify = require('pify')
 const endOfStream = pify(require('end-of-stream'))
-<<<<<<< HEAD
 const labeledStreamSplicer = require('labeled-stream-splicer').obj
 const createLavamoatPacker = require('lavamoat-browserify/src/createCustomPack')
 const lavamoatArgs = require('lavamoat-browserify').args
-=======
-const { makeStringTransform } = require('browserify-transform-tools')
-
-const conf = require('rc')('metamask', {})
-
->>>>>>> 002f021f
 const { createTask, composeParallel, composeSeries, runInChildProcess } = require('./task')
 const { promises: fs } = require('fs')
+
+const conf = require('rc')('metamask', {})
 
 module.exports = createScriptTasks
 
@@ -49,62 +44,6 @@
       devMode && initiateLiveReload({ livereload }),
     ].filter(Boolean)))
   }
-<<<<<<< HEAD
-=======
-  const deps = {
-    background: createTasksForBuildJsDeps({ filename: 'bg-libs', key: 'background' }),
-    ui: createTasksForBuildJsDeps({ filename: 'ui-libs', key: 'ui' }),
-  }
-
-  // high level tasks
-
-  const prod = composeParallel(
-    deps.background,
-    deps.ui,
-    core.prod,
-  )
-
-  const dev = core.dev
-  const testDev = core.testDev
-
-  const test = composeParallel(
-    deps.background,
-    deps.ui,
-    core.test,
-  )
-
-  return { prod, dev, testDev, test }
-
-
-  function createTasksForBuildJsDeps ({ key, filename }) {
-    return createTask(`scripts:deps:${key}`, bundleTask({
-      label: filename,
-      filename: `${filename}.js`,
-      buildLib: true,
-      dependenciesToBundle: externalDependenciesMap[key],
-      devMode: false,
-    }))
-  }
-
-
-  function createTasksForBuildJsExtension ({ taskPrefix, devMode, testing }) {
-    const standardBundles = [
-      'background',
-      'ui',
-      'phishing-detect',
-    ]
-
-    const standardSubtasks = standardBundles.map((filename) => {
-      return createTask(`${taskPrefix}:${filename}`,
-        createBundleTaskForBuildJsExtensionNormal({ filename, devMode, testing }),
-      )
-    })
-    // inpage must be built before contentscript
-    // because inpage bundle result is included inside contentscript
-    const contentscriptSubtask = createTask(`${taskPrefix}:contentscript`,
-      createTaskForBuildJsExtensionContentscript({ devMode, testing }),
-    )
->>>>>>> 002f021f
 
   // task for initiating livereload
   function initiateLiveReload ({ livereload }) {
@@ -149,12 +88,8 @@
         srcPath: `./app/scripts/${contentscript}.js`,
         devMode,
         testing,
-<<<<<<< HEAD
         watchify: devMode,
-      })
-=======
       }),
->>>>>>> 002f021f
     )
   }
 
@@ -208,54 +143,14 @@
       // instrument pipeline
       events.on('pipeline', (pipeline) => {
         // convert bundle stream to gulp vinyl stream
-<<<<<<< HEAD
         pipeline.get('vinyl').push(
-          source(destName)
+          source(destName),
         )
         // setup bundle destination
         browserPlatforms.forEach((platform) => {
           const dest = `./dist/${platform}/`
           pipeline.get('dest').push(gulp.dest(dest))
         })
-=======
-        .pipe(source(opts.filename))
-        // buffer file contents (?)
-        .pipe(buffer())
-
-      // Initialize Source Maps
-      buildStream = buildStream
-        // loads map from browserify file
-        .pipe(sourcemaps.init({ loadMaps: true }))
-
-      // Minification
-      if (!opts.devMode) {
-        buildStream = buildStream
-          .pipe(terser({
-            mangle: {
-              reserved: [ 'MetamaskInpageProvider' ],
-            },
-            sourceMap: {
-              content: true,
-            },
-          }))
-      }
-
-      // Finalize Source Maps
-      if (opts.devMode) {
-        // Use inline source maps for development due to Chrome DevTools bug
-        // https://bugs.chromium.org/p/chromium/issues/detail?id=931675
-        buildStream = buildStream
-          .pipe(sourcemaps.write())
-      } else {
-        buildStream = buildStream
-          .pipe(sourcemaps.write('../sourcemaps'))
-      }
-
-      // write completed bundles
-      browserPlatforms.forEach((platform) => {
-        const dest = `./dist/${platform}`
-        buildStream = buildStream.pipe(gulp.dest(dest))
->>>>>>> 002f021f
       })
 
       await executeBundle({ bundlerOpts, events })
@@ -411,7 +306,7 @@
     // initialize source maps, gulp-sourcemaps requires files to be buffered
     pipeline.get('sourcemaps:init').push(buffer())
     pipeline.get('sourcemaps:init').push(
-      sourcemaps.init({ loadMaps: true })
+      sourcemaps.init({ loadMaps: true }),
     )
 
     // write sourcemaps
@@ -427,6 +322,10 @@
 }
 
 function setupEnvVarInjection ({ bundlerOpts, devMode, test }) {
+  const environment = getEnvironment({ devMode })
+  if (environment === 'production' && !process.env.SENTRY_DSN) {
+    throw new Error('Missing SENTRY_DSN environment variable')
+  }
   Object.assign(bundlerOpts, {
     transform: [
       ...bundlerOpts.transform,
@@ -439,84 +338,24 @@
         ],
         global: true,
         plugins: ['@babel/plugin-proposal-object-rest-spread'],
-<<<<<<< HEAD
       }],
       // inject environment variables
       [envify({
         METAMASK_DEBUG: devMode,
-        METAMASK_ENVIRONMENT: getEnvironment({ devMode }),
+        METAMASK_ENVIRONMENT: environment,
+        METAMETRICS_PROJECT_ID: process.env.METAMETRICS_PROJECT_ID,
         NODE_ENV: devMode ? 'development' : 'production',
         IN_TEST: test ? 'true' : false,
         PUBNUB_SUB_KEY: process.env.PUBNUB_SUB_KEY || '',
         PUBNUB_PUB_KEY: process.env.PUBNUB_PUB_KEY || '',
+        ETH_GAS_STATION_API_KEY: process.env.ETH_GAS_STATION_API_KEY || '',
+        CONF: devMode ? conf : ({}),
+        SENTRY_DSN: process.env.SENTRY_DSN,
       }), {
         global: true,
       }],
     ],
   })
-=======
-      })
-      .transform('brfs')
-
-    if (opts.buildLib) {
-      bundler = bundler.require(opts.dependenciesToBundle)
-    }
-
-    if (opts.externalDependencies) {
-      bundler = bundler.external(opts.externalDependencies)
-    }
-
-    let environment
-    if (opts.devMode) {
-      environment = 'development'
-    } else if (opts.testing) {
-      environment = 'testing'
-    } else if (process.env.CIRCLE_BRANCH === 'master') {
-      environment = 'production'
-    } else if (/^Version-v(\d+)[.](\d+)[.](\d+)/.test(process.env.CIRCLE_BRANCH)) {
-      environment = 'release-candidate'
-    } else if (process.env.CIRCLE_BRANCH === 'develop') {
-      environment = 'staging'
-    } else if (process.env.CIRCLE_PULL_REQUEST) {
-      environment = 'pull-request'
-    } else {
-      environment = 'other'
-    }
-
-    if (environment === 'production' && !process.env.SENTRY_DSN) {
-      throw new Error('Missing SENTRY_DSN environment variable')
-    }
-
-    // Inject variables into bundle
-    bundler.transform(envify({
-      METAMASK_DEBUG: opts.devMode,
-      METAMASK_ENVIRONMENT: environment,
-      METAMETRICS_PROJECT_ID: process.env.METAMETRICS_PROJECT_ID,
-      NODE_ENV: opts.devMode ? 'development' : 'production',
-      IN_TEST: opts.testing ? 'true' : false,
-      PUBNUB_SUB_KEY: process.env.PUBNUB_SUB_KEY || '',
-      PUBNUB_PUB_KEY: process.env.PUBNUB_PUB_KEY || '',
-      ETH_GAS_STATION_API_KEY: process.env.ETH_GAS_STATION_API_KEY || '',
-      CONF: opts.devMode ? conf : ({}),
-      SENTRY_DSN: process.env.SENTRY_DSN,
-    }), {
-      global: true,
-    })
-
-    // Live reload - minimal rebundle on change
-    if (opts.devMode) {
-      bundler = watchify(bundler)
-      // on any file update, re-runs the bundler
-      bundler.on('update', () => {
-        performBundle()
-      })
-    }
-
-    return bundler
-  }
-
-
->>>>>>> 002f021f
 }
 
 function setupMinification ({ events }) {
@@ -528,6 +367,9 @@
     pipeline.get('minify').push(terser({
       mangle: {
         reserved: [ 'MetamaskInpageProvider' ],
+      },
+      sourceMap: {
+        content: true,
       },
     }))
   })
