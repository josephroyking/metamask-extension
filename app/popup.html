--- conflicted
+++ resolved
@@ -9,12 +9,8 @@
   </head>
   <body style="width:357px; height:600px;">
     <div id="app-content"></div>
-<<<<<<< HEAD
+    <div id="popover-content"></div>
     <script src="./common.js" type="text/javascript" charset="utf-8"></script>
-=======
-    <div id="popover-content"></div>
-    <script src="./ui-libs.js" type="text/javascript" charset="utf-8"></script>
->>>>>>> f9989c52
     <script src="./ui.js" type="text/javascript" charset="utf-8"></script>
   </body>
 </html>