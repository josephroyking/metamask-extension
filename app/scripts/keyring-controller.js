const ethUtil = require('ethereumjs-util')
const bip39 = require('bip39')
const EventEmitter = require('events').EventEmitter
const filter = require('promise-filter')
const encryptor = require('browser-passworder')

const normalize = require('./lib/sig-util').normalize
const messageManager = require('./lib/message-manager')
const BN = ethUtil.BN

// Keyrings:
const SimpleKeyring = require('./keyrings/simple')
const HdKeyring = require('./keyrings/hd')
const keyringTypes = [
  SimpleKeyring,
  HdKeyring,
]

const createId = require('./lib/random-id')

module.exports = class KeyringController extends EventEmitter {

  // PUBLIC METHODS
  //
  // THE FIRST SECTION OF METHODS ARE PUBLIC-FACING,
  // MEANING THEY ARE USED BY CONSUMERS OF THIS CLASS.
  //
  // THEIR SURFACE AREA SHOULD BE CHANGED WITH GREAT CARE.

  constructor (opts) {
    super()
    this.configManager = opts.configManager
    this.ethStore = opts.ethStore
    this.encryptor = encryptor
    this.keyringTypes = keyringTypes
    this.keyrings = []
    this.identities = {} // Essentially a name hash

    this._unconfMsgCbs = {}

    this.getNetwork = opts.getNetwork
  }

  // Set Store
  //
  // Allows setting the ethStore after the constructor.
  // This is currently required because of the initialization order
  // of the ethStore and this class.
  //
  // Eventually would be nice to be able to add this in the constructor.
  setStore (ethStore) {
    this.ethStore = ethStore
  }

  // Full Update
  // returns Promise( @object state )
  //
  // Emits the `update` event and
  // returns a Promise that resolves to the current state.
  //
  // Frequently used to end asynchronous chains in this class,
  // indicating consumers can often either listen for updates,
  // or accept a state-resolving promise to consume their results.
  //
  // Not all methods end with this, that might be a nice refactor.
  fullUpdate () {
    this.emit('update')
    return Promise.resolve(this.getState())
  }

  // Get State
  // returns @object state
  //
  // This method returns a hash representing the current state
  // that the keyringController manages.
  //
  // It is extended in the MetamaskController along with the EthStore
  // state, and its own state, to create the metamask state branch
  // that is passed to the UI.
  //
  // This is currently a rare example of a synchronously resolving method
  // in this class, but will need to be Promisified when we move our
  // persistence to an async model.
  getState () {
    const configManager = this.configManager
    const address = configManager.getSelectedAccount()
    const wallet = configManager.getWallet() // old style vault
    const vault = configManager.getVault() // new style vault
    const keyrings = this.keyrings

    return Promise.all(keyrings.map(this.displayForKeyring))
    .then((displayKeyrings) => {
      return {
        seedWords: this.configManager.getSeedWords(),
        isInitialized: (!!wallet || !!vault),
        isUnlocked: Boolean(this.password),
        isDisclaimerConfirmed: this.configManager.getConfirmedDisclaimer(),
<<<<<<< HEAD
        unconfTxs: this.configManager.unconfirmedTxs(),
=======
>>>>>>> af2c7004
        transactions: this.configManager.getTxList(),
        unconfMsgs: messageManager.unconfirmedMsgs(),
        messages: messageManager.getMsgList(),
        selectedAccount: address,
        shapeShiftTxList: this.configManager.getShapeShiftTxList(),
        currentFiat: this.configManager.getCurrentFiat(),
        conversionRate: this.configManager.getConversionRate(),
        conversionDate: this.configManager.getConversionDate(),
        keyringTypes: this.keyringTypes.map(krt => krt.type),
        identities: this.identities,
        keyrings: displayKeyrings,
      }
    })
  }


  // Create New Vault And Keychain
  // @string password - The password to encrypt the vault with
  //
  // returns Promise( @object state )
  //
  // Destroys any old encrypted storage,
  // creates a new encrypted store with the given password,
  // randomly creates a new HD wallet with 1 account,
  // faucets that account on the testnet.
  createNewVaultAndKeychain (password) {
    return this.persistAllKeyrings(password)
    .then(this.createFirstKeyTree.bind(this))
    .then(this.fullUpdate.bind(this))
  }

  // CreateNewVaultAndRestore
  // @string password - The password to encrypt the vault with
  // @string seed - The BIP44-compliant seed phrase.
  //
  // returns Promise( @object state )
  //
  // Destroys any old encrypted storage,
  // creates a new encrypted store with the given password,
  // creates a new HD wallet from the given seed with 1 account.
  createNewVaultAndRestore (password, seed) {
    if (typeof password !== 'string') {
      return Promise.reject('Password must be text.')
    }

    if (!bip39.validateMnemonic(seed)) {
      return Promise.reject('Seed phrase is invalid.')
    }

    this.clearKeyrings()

    return this.persistAllKeyrings(password)
    .then(() => {
      return this.addNewKeyring('HD Key Tree', {
        mnemonic: seed,
        numberOfAccounts: 1,
      })
    }).then(() => {
      const firstKeyring = this.keyrings[0]
      return firstKeyring.getAccounts()
    })
    .then((accounts) => {
      const firstAccount = accounts[0]
      const hexAccount = normalize(firstAccount)
      this.configManager.setSelectedAccount(hexAccount)
      return this.setupAccounts(accounts)
    })
    .then(this.persistAllKeyrings.bind(this, password))
    .then(this.fullUpdate.bind(this))
  }

  // PlaceSeedWords
  // returns Promise( @object state )
  //
  // Adds the current vault's seed words to the UI's state tree.
  //
  // Used when creating a first vault, to allow confirmation.
  // Also used when revealing the seed words in the confirmation view.
  placeSeedWords () {
    const firstKeyring = this.keyrings[0]
    return firstKeyring.serialize()
    .then((serialized) => {
      const seedWords = serialized.mnemonic
      this.configManager.setSeedWords(seedWords)
      return this.fullUpdate()
    })
  }

  // ClearSeedWordCache
  //
  // returns Promise( @string currentSelectedAccount )
  //
  // Removes the current vault's seed words from the UI's state tree,
  // ensuring they are only ever available in the background process.
  clearSeedWordCache () {
    this.configManager.setSeedWords(null)
    return Promise.resolve(this.configManager.getSelectedAccount())
  }

  // Set Locked
  // returns Promise( @object state )
  //
  // This method deallocates all secrets, and effectively locks metamask.
  setLocked () {
    this.password = null
    this.keyrings = []
    return this.fullUpdate()
  }

  // Submit Password
  // @string password
  //
  // returns Promise( @object state )
  //
  // Attempts to decrypt the current vault and load its keyrings
  // into memory.
  //
  // Temporarily also migrates any old-style vaults first, as well.
  // (Pre MetaMask 3.0.0)
  submitPassword (password) {
    return this.unlockKeyrings(password)
    .then((keyrings) => {
      this.keyrings = keyrings
      return this.fullUpdate()
    })
  }

  // Add New Keyring
  // @string type
  // @object opts
  //
  // returns Promise( @Keyring keyring )
  //
  // Adds a new Keyring of the given `type` to the vault
  // and the current decrypted Keyrings array.
  //
  // All Keyring classes implement a unique `type` string,
  // and this is used to retrieve them from the keyringTypes array.
  addNewKeyring (type, opts) {
    const Keyring = this.getKeyringClassForType(type)
    const keyring = new Keyring(opts)
    return keyring.getAccounts()
    .then((accounts) => {
      this.keyrings.push(keyring)
      return this.setupAccounts(accounts)
    })
    .then(() => { return this.password })
    .then(this.persistAllKeyrings.bind(this))
    .then(() => {
      return keyring
    })
  }

  // Add New Account
  // @number keyRingNum
  //
  // returns Promise( @object state )
  //
  // Calls the `addAccounts` method on the Keyring
  // in the kryings array at index `keyringNum`,
  // and then saves those changes.
  addNewAccount (keyRingNum = 0) {
    const ring = this.keyrings[keyRingNum]
    return ring.addAccounts(1)
    .then(this.setupAccounts.bind(this))
    .then(this.persistAllKeyrings.bind(this))
    .then(this.fullUpdate.bind(this))
  }

  // Set Selected Account
  // @string address
  //
  // returns Promise( @string address )
  //
  // Sets the state's `selectedAccount` value
  // to the specified address.
  setSelectedAccount (address) {
    var addr = normalize(address)
    this.configManager.setSelectedAccount(addr)
    return Promise.resolve(addr)
  }

  // Save Account Label
  // @string account
  // @string label
  //
  // returns Promise( @string label )
  //
  // Persists a nickname equal to `label` for the specified account.
  saveAccountLabel (account, label) {
    const address = normalize(account)
    const configManager = this.configManager
    configManager.setNicknameForWallet(address, label)
    this.identities[address].name = label
    return Promise.resolve(label)
  }

  // Export Account
  // @string address
  //
  // returns Promise( @string privateKey )
  //
  // Requests the private key from the keyring controlling
  // the specified address.
  //
  // Returns a Promise that may resolve with the private key string.
  exportAccount (address) {
    try {
      return this.getKeyringForAccount(address)
      .then((keyring) => {
        return keyring.exportAccount(normalize(address))
      })
    } catch (e) {
      return Promise.reject(e)
    }
  }


  // SIGNING METHODS
  //
  // This method signs tx and returns a promise for
  // TX Manager to update the state after signing
  signTransaction (ethTx, selectedAddress, txId, cb) {
    try {
      const address = normalize(selectedAddress)
      return this.getKeyringForAccount(address)
      .then((keyring) => {
        return keyring.signTransaction(address, ethTx)
      }).then((tx) => {
        this.emit(`${txId}:signed`, {tx, txId, cb})
      })
    } catch (e) {
      cb(e)
    }
  }

  // Add Unconfirmed Message
  // @object msgParams
  // @function cb
  //
  // Does not call back, only emits an `update` event.
  //
  // Adds the given `msgParams` and `cb` to a local cache,
  // for displaying to a user for approval before signing or canceling.
  addUnconfirmedMessage (msgParams, cb) {
    // create txData obj with parameters and meta data
    var time = (new Date()).getTime()
    var msgId = createId()
    var msgData = {
      id: msgId,
      msgParams: msgParams,
      time: time,
      status: 'unconfirmed',
    }
    messageManager.addMsg(msgData)
    console.log('addUnconfirmedMessage:', msgData)

    // keep the cb around for after approval (requires user interaction)
    // This cb fires completion to the Dapp's write operation.
    this._unconfMsgCbs[msgId] = cb

    // signal update
    this.emit('update')
    return msgId
  }

  // Cancel Message
  // @string msgId
  // @function cb (optional)
  //
  // Calls back to cached `unconfMsgCb`.
  // Calls back to `cb` if provided.
  //
  // Forgets any messages matching `msgId`.
  cancelMessage (msgId, cb) {
    var approvalCb = this._unconfMsgCbs[msgId] || noop

    // reject tx
    approvalCb(null, false)
    // clean up
    messageManager.rejectMsg(msgId)
    delete this._unconfTxCbs[msgId]

    if (cb && typeof cb === 'function') {
      cb()
    }
  }

  // Sign Message
  // @object msgParams
  // @function cb
  //
  // returns Promise(@buffer rawSig)
  // calls back @function cb with @buffer rawSig
  // calls back cached Dapp's @function unconfMsgCb.
  //
  // Attempts to sign the provided @object msgParams.
  signMessage (msgParams, cb) {
    try {
      const msgId = msgParams.metamaskId
      delete msgParams.metamaskId
      const approvalCb = this._unconfMsgCbs[msgId] || noop

      const address = normalize(msgParams.from)
      return this.getKeyringForAccount(address)
      .then((keyring) => {
        return keyring.signMessage(address, msgParams.data)
      }).then((rawSig) => {
        cb(null, rawSig)
        approvalCb(null, true)
        return rawSig
      })
    } catch (e) {
      cb(e)
    }
  }

  // PRIVATE METHODS
  //
  // THESE METHODS ARE ONLY USED INTERNALLY TO THE KEYRING-CONTROLLER
  // AND SO MAY BE CHANGED MORE LIBERALLY THAN THE ABOVE METHODS.

  // Create First Key Tree
  // returns @Promise
  //
  // Clears the vault,
  // creates a new one,
  // creates a random new HD Keyring with 1 account,
  // makes that account the selected account,
  // faucets that account on testnet,
  // puts the current seed words into the state tree.
  createFirstKeyTree () {
    this.clearKeyrings()
    return this.addNewKeyring('HD Key Tree', {numberOfAccounts: 1})
    .then(() => {
      return this.keyrings[0].getAccounts()
    })
    .then((accounts) => {
      const firstAccount = accounts[0]
      const hexAccount = normalize(firstAccount)
      this.configManager.setSelectedAccount(hexAccount)
      this.emit('newAccount', hexAccount)
      return this.setupAccounts(accounts)
    }).then(() => {
      return this.placeSeedWords()
    })
    .then(this.persistAllKeyrings.bind(this))
  }

  // Setup Accounts
  // @array accounts
  //
  // returns @Promise(@object account)
  //
  // Initializes the provided account array
  // Gives them numerically incremented nicknames,
  // and adds them to the ethStore for regular balance checking.
  setupAccounts (accounts) {
    return this.getAccounts()
    .then((loadedAccounts) => {
      const arr = accounts || loadedAccounts
      return Promise.all(arr.map((account) => {
        return this.getBalanceAndNickname(account)
      }))
    })
  }

  // Get Balance And Nickname
  // @string account
  //
  // returns Promise( @string label )
  //
  // Takes an account address and an iterator representing
  // the current number of named accounts.
  getBalanceAndNickname (account) {
    if (!account) {
      throw new Error('Problem loading account.')
    }
    const address = normalize(account)
    this.ethStore.addAccount(address)
    return this.createNickname(address)
  }

  // Create Nickname
  // @string address
  //
  // returns Promise( @string label )
  //
  // Takes an address, and assigns it an incremented nickname, persisting it.
  createNickname (address) {
    const hexAddress = normalize(address)
    var i = Object.keys(this.identities).length
    const oldNickname = this.configManager.nicknameForWallet(address)
    const name = oldNickname || `Account ${++i}`
    this.identities[hexAddress] = {
      address: hexAddress,
      name,
    }
    return this.saveAccountLabel(hexAddress, name)
  }

  // Persist All Keyrings
  // @password string
  //
  // returns Promise
  //
  // Iterates the current `keyrings` array,
  // serializes each one into a serialized array,
  // encrypts that array with the provided `password`,
  // and persists that encrypted string to storage.
  persistAllKeyrings (password = this.password) {
    if (typeof password === 'string') {
      this.password = password
    }
    return Promise.all(this.keyrings.map((keyring, i) => {
      return Promise.all([keyring.type, keyring.serialize()])
      .then((serializedKeyringArray) => {
        // Label the output values on each serialized Keyring:
        return {
          type: serializedKeyringArray[0],
          data: serializedKeyringArray[1],
        }
      })
    }))
    .then((serializedKeyrings) => {
      return this.encryptor.encrypt(this.password, serializedKeyrings)
    })
    .then((encryptedString) => {
      this.configManager.setVault(encryptedString)
      return true
    })
  }

  // Unlock Keyrings
  // @string password
  //
  // returns Promise( @array keyrings )
  //
  // Attempts to unlock the persisted encrypted storage,
  // initializing the persisted keyrings to RAM.
  unlockKeyrings (password) {
    const encryptedVault = this.configManager.getVault()
    if (!encryptedVault) {
      throw new Error('Cannot unlock without a previous vault.')
    }

    return this.encryptor.decrypt(password, encryptedVault)
    .then((vault) => {
      this.password = password
      vault.forEach(this.restoreKeyring.bind(this))
      return this.keyrings
    })
  }

  // Restore Keyring
  // @object serialized
  //
  // returns Promise( @Keyring deserialized )
  //
  // Attempts to initialize a new keyring from the provided
  // serialized payload.
  //
  // On success, returns the resulting @Keyring instance.
  restoreKeyring (serialized) {
    const { type, data } = serialized

    const Keyring = this.getKeyringClassForType(type)
    const keyring = new Keyring()
    return keyring.deserialize(data)
    .then(() => {
      return keyring.getAccounts()
    })
    .then((accounts) => {
      return this.setupAccounts(accounts)
    })
    .then(() => {
      this.keyrings.push(keyring)
      return keyring
    })
  }

  // Get Keyring Class For Type
  // @string type
  //
  // Returns @class Keyring
  //
  // Searches the current `keyringTypes` array
  // for a Keyring class whose unique `type` property
  // matches the provided `type`,
  // returning it if it exists.
  getKeyringClassForType (type) {
    return this.keyringTypes.find(kr => kr.type === type)
  }

  // Get Accounts
  // returns Promise( @Array[ @string accounts ] )
  //
  // Returns the public addresses of all current accounts
  // managed by all currently unlocked keyrings.
  getAccounts () {
    const keyrings = this.keyrings || []
    return Promise.all(keyrings.map(kr => kr.getAccounts()))
    .then((keyringArrays) => {
      return keyringArrays.reduce((res, arr) => {
        return res.concat(arr)
      }, [])
    })
  }

  // Get Keyring For Account
  // @string address
  //
  // returns Promise(@Keyring keyring)
  //
  // Returns the currently initialized keyring that manages
  // the specified `address` if one exists.
  getKeyringForAccount (address) {
    const hexed = normalize(address)

    return Promise.all(this.keyrings.map((keyring) => {
      return Promise.all([
        keyring,
        keyring.getAccounts(),
      ])
    }))
    .then(filter((candidate) => {
      const accounts = candidate[1].map(normalize)
      return accounts.includes(hexed)
    }))
    .then((winners) => {
      if (winners && winners.length > 0) {
        return winners[0][0]
      } else {
        throw new Error('No keyring found for the requested account.')
      }
    })
  }

  // Display For Keyring
  // @Keyring keyring
  //
  // returns Promise( @Object { type:String, accounts:Array } )
  //
  // Is used for adding the current keyrings to the state object.
  displayForKeyring (keyring) {
    return keyring.getAccounts()
    .then((accounts) => {
      return {
        type: keyring.type,
        accounts: accounts,
      }
    })
  }

  // Add Gas Buffer
  // @string gas (as hexadecimal value)
  //
  // returns @string bufferedGas (as hexadecimal value)
  //
  // Adds a healthy buffer of gas to an initial gas estimate.
  addGasBuffer (gas) {
    const gasBuffer = new BN('100000', 10)
    const bnGas = new BN(ethUtil.stripHexPrefix(gas), 16)
    const correct = bnGas.add(gasBuffer)
    return ethUtil.addHexPrefix(correct.toString(16))
  }

  // Clear Keyrings
  //
  // Deallocates all currently managed keyrings and accounts.
  // Used before initializing a new vault.
  clearKeyrings () {
    let accounts
    try {
      accounts = Object.keys(this.ethStore._currentState.accounts)
    } catch (e) {
      accounts = []
    }
    accounts.forEach((address) => {
      this.ethStore.removeAccount(address)
    })

    this.keyrings = []
    this.identities = {}
    this.configManager.setSelectedAccount()
  }

}


function noop () {}<|MERGE_RESOLUTION|>--- conflicted
+++ resolved
@@ -95,10 +95,6 @@
         isInitialized: (!!wallet || !!vault),
         isUnlocked: Boolean(this.password),
         isDisclaimerConfirmed: this.configManager.getConfirmedDisclaimer(),
-<<<<<<< HEAD
-        unconfTxs: this.configManager.unconfirmedTxs(),
-=======
->>>>>>> af2c7004
         transactions: this.configManager.getTxList(),
         unconfMsgs: messageManager.unconfirmedMsgs(),
         messages: messageManager.getMsgList(),
@@ -113,7 +109,6 @@
       }
     })
   }
-
 
   // Create New Vault And Keychain
   // @string password - The password to encrypt the vault with
@@ -513,7 +508,7 @@
     if (typeof password === 'string') {
       this.password = password
     }
-    return Promise.all(this.keyrings.map((keyring, i) => {
+    return Promise.all(this.keyrings.map((keyring) => {
       return Promise.all([keyring.type, keyring.serialize()])
       .then((serializedKeyringArray) => {
         // Label the output values on each serialized Keyring:
