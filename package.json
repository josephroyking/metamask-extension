{
  "name": "metamask-crx",
  "version": "0.0.0",
  "public": false,
  "private": true,
  "scripts": {
    "start": "npm run dev",
    "dev": "gulp dev --debug",
    "ui": "npm run test:flat:build:states && beefy ui-dev.js:bundle.js --live --open --index=./development/index.html --cwd ./",
    "mock": "beefy mock-dev.js:bundle.js --live --open --index=./development/index.html --cwd ./",
    "watch": "mocha watch --recursive \"test/unit/**/*.js\"",
    "mascara": "node ./mascara/example/server",
    "dist": "npm run dist:clear && npm install && gulp dist",
    "dist:clear": "rm -rf node_modules/eth-contract-metadata && rm -rf node_modules/eth-phishing-detect",
    "test": "npm run lint && npm run test:coverage && npm run test:integration",
    "test:unit": "METAMASK_ENV=test mocha --require test/helper.js --recursive \"test/unit/**/*.js\"",
    "test:single": "METAMASK_ENV=test mocha --require test/helper.js",
    "test:integration": "npm run test:flat && npm run test:mascara",
    "test:coverage": "nyc npm run test:unit && npm run test:coveralls-upload",
    "test:coveralls-upload": "if [ $COVERALLS_REPO_TOKEN ]; then nyc report --reporter=text-lcov | coveralls; fi",
    "test:flat": "npm run test:flat:build && karma start test/flat.conf.js",
    "test:flat:build": "npm run test:flat:build:ui && npm run test:flat:build:tests",
    "test:flat:build:tests": "node test/integration/index.js",
    "test:flat:build:states": "node development/genStates.js",
    "test:flat:build:ui": "npm run test:flat:build:states && browserify ./mock-dev.js -o ./development/bundle.js",
    "test:mascara": "npm run test:mascara:build && karma start test/mascara.conf.js",
    "test:mascara:build": "mkdir -p dist/mascara && npm run test:mascara:build:ui && npm run test:mascara:build:background && npm run test:mascara:build:tests",
    "test:mascara:build:ui": "browserify mascara/test/test-ui.js -o dist/mascara/ui.js",
    "test:mascara:build:background": "browserify mascara/src/background.js -o dist/mascara/background.js",
    "test:mascara:build:tests": "browserify test/integration/lib/first-time.js -o dist/mascara/tests.js",
    "lint": "gulp lint",
    "disc": "gulp disc --debug",
    "announce": "node development/announcer.js",
    "generateNotice": "node notices/notice-generator.js",
    "deleteNotice": "node notices/notice-delete.js"
  },
  "browserify": {
    "transform": [
      [
        "babelify",
        {
          "presets": [
            "es2015",
            "stage-0"
          ]
        }
      ],
      "envify",
      "brfs"
    ]
  },
  "dependencies": {
    "async": "^2.5.0",
    "await-semaphore": "^0.1.1",
    "babel-runtime": "^6.23.0",
    "bluebird": "^3.5.0",
    "bn.js": "^4.11.7",
    "browserify-derequire": "^0.9.4",
    "client-sw-ready-event": "^3.3.0",
    "clone": "^2.1.1",
    "copy-to-clipboard": "^3.0.8",
    "debounce": "^1.0.0",
    "deep-extend": "^0.5.0",
    "detect-node": "^2.0.3",
    "disc": "^1.3.2",
    "dnode": "^1.2.2",
    "end-of-stream": "^1.1.0",
    "ensnare": "^1.0.0",
    "eth-bin-to-ops": "^1.0.1",
    "eth-contract-metadata": "^1.1.4",
    "eth-json-rpc-filters": "^1.1.0",
    "eth-keyring-controller": "^1.0.1",
    "eth-phishing-detect": "^1.1.4",
    "eth-query": "^2.1.2",
    "eth-sig-util": "^1.2.2",
<<<<<<< HEAD
    "eth-token-tracker": "^1.1.3",
=======
    "eth-simple-keyring": "^1.1.1",
    "eth-token-tracker": "^1.1.4",
>>>>>>> 6ca519e9
    "ethereumjs-tx": "^1.3.0",
    "ethereumjs-util": "github:ethereumjs/ethereumjs-util#ac5d0908536b447083ea422b435da27f26615de9",
    "ethereumjs-wallet": "^0.6.0",
    "ethjs-ens": "^2.0.0",
    "ethjs-query": "^0.2.9",
    "express": "^4.14.0",
    "extension-link-enabler": "^1.0.0",
    "extensionizer": "^1.0.0",
    "fast-json-patch": "^2.0.4",
    "fast-levenshtein": "^2.0.6",
    "gulp": "github:gulpjs/gulp#4.0",
    "gulp-eslint": "^4.0.0",
    "hat": "0.0.3",
    "idb-global": "^2.1.0",
    "identicon.js": "^2.3.1",
    "iframe": "^1.0.0",
    "iframe-stream": "^3.0.0",
    "inject-css": "^0.1.1",
    "jazzicon": "^1.2.0",
    "json-rpc-engine": "^3.2.0",
    "json-rpc-middleware-stream": "^1.0.1",
    "loglevel": "^1.4.1",
    "metamask-logo": "^2.1.2",
    "mississippi": "^1.2.0",
    "mkdirp": "^0.5.1",
    "multiplex": "^6.7.0",
    "number-to-bn": "^1.7.0",
    "obj-multiplex": "^1.0.0",
    "obs-store": "^2.3.1",
    "once": "^1.3.3",
    "ping-pong-stream": "^1.0.0",
    "pojo-migrator": "^2.1.0",
    "polyfill-crypto.getrandomvalues": "^1.0.0",
    "post-message-stream": "^3.0.0",
    "promise-filter": "^1.1.0",
    "promise-to-callback": "^1.0.0",
    "pump": "^1.0.2",
    "pumpify": "^1.3.4",
    "qrcode-npm": "0.0.3",
    "react": "^15.0.2",
    "react-addons-css-transition-group": "^15.6.0",
    "react-dom": "^15.5.4",
    "react-hyperscript": "^3.0.0",
    "react-markdown": "^2.3.0",
    "react-redux": "^5.0.5",
    "react-select": "^1.0.0-rc.2",
    "react-simple-file-input": "^1.0.0",
    "react-tooltip-component": "^0.3.0",
    "readable-stream": "^2.3.3",
    "redux": "^3.0.5",
    "redux-logger": "^3.0.6",
    "redux-thunk": "^2.2.0",
    "request-promise": "^4.2.1",
    "sandwich-expando": "^1.0.5",
    "semaphore": "^1.0.5",
    "sw-stream": "^2.0.0",
    "textarea-caret": "^3.0.1",
    "through2": "^2.0.3",
    "valid-url": "^1.0.9",
    "vreme": "^3.0.2",
    "web3": "^0.20.1",
    "web3-provider-engine": "^13.2.9",
    "web3-stream-provider": "^3.0.1",
    "xtend": "^4.0.1"
  },
  "devDependencies": {
    "babel-core": "^6.24.1",
    "babel-eslint": "^8.0.0",
    "babel-plugin-transform-async-to-generator": "^6.24.1",
    "babel-plugin-transform-runtime": "^6.23.0",
    "babel-polyfill": "^6.23.0",
    "babel-preset-stage-0": "^6.24.1",
    "babel-register": "^6.7.2",
    "babelify": "^7.2.0",
    "beefy": "^2.1.5",
    "brfs": "^1.4.3",
    "browserify": "^14.4.0",
    "chai": "^4.1.0",
    "coveralls": "^2.13.1",
    "deep-freeze-strict": "^1.1.1",
    "del": "^3.0.0",
    "envify": "^4.0.0",
    "enzyme": "^2.8.2",
    "eslint-plugin-chai": "0.0.1",
    "eslint-plugin-mocha": "^4.9.0",
    "eth-json-rpc-middleware": "^1.2.7",
    "fs-promise": "^2.0.3",
    "gulp": "github:gulpjs/gulp#4.0",
    "gulp-if": "^2.0.1",
    "gulp-json-editor": "^2.2.1",
    "gulp-livereload": "^3.8.1",
    "gulp-replace": "^0.6.1",
    "gulp-sourcemaps": "^2.6.0",
    "gulp-util": "^3.0.7",
    "gulp-watch": "^4.3.5",
    "gulp-zip": "^4.0.0",
    "isomorphic-fetch": "^2.2.1",
    "jsdom": "^11.1.0",
    "jsdom-global": "^3.0.2",
    "jshint-stylish": "~2.2.1",
    "karma": "^1.7.1",
    "karma-chrome-launcher": "^2.2.0",
    "karma-cli": "^1.0.1",
    "karma-firefox-launcher": "^1.0.1",
    "karma-qunit": "^1.2.1",
    "lodash.assign": "^4.0.6",
    "mocha": "^3.4.2",
    "mocha-eslint": "^4.0.0",
    "mocha-jsdom": "^1.1.0",
    "mocha-sinon": "^2.0.0",
    "nock": "^9.0.14",
    "nyc": "^11.0.3",
    "open": "0.0.5",
    "prompt": "^1.0.0",
    "qs": "^6.2.0",
    "qunit": "^1.0.0",
    "react-addons-test-utils": "^15.5.1",
    "react-test-renderer": "^15.5.4",
    "react-testutils-additions": "^15.2.0",
    "sinon": "^4.0.0",
    "tape": "^4.5.1",
    "testem": "^1.10.3",
    "uglifyify": "^4.0.2",
    "vinyl-buffer": "^1.0.0",
    "vinyl-source-stream": "^1.1.0",
    "watchify": "^3.9.0"
  },
  "engines": {
    "node": ">=0.8.0"
  }
}<|MERGE_RESOLUTION|>--- conflicted
+++ resolved
@@ -73,12 +73,8 @@
     "eth-phishing-detect": "^1.1.4",
     "eth-query": "^2.1.2",
     "eth-sig-util": "^1.2.2",
-<<<<<<< HEAD
-    "eth-token-tracker": "^1.1.3",
-=======
     "eth-simple-keyring": "^1.1.1",
     "eth-token-tracker": "^1.1.4",
->>>>>>> 6ca519e9
     "ethereumjs-tx": "^1.3.0",
     "ethereumjs-util": "github:ethereumjs/ethereumjs-util#ac5d0908536b447083ea422b435da27f26615de9",
     "ethereumjs-wallet": "^0.6.0",
