const inherits = require('util').inherits
const Component = require('react').Component
const h = require('react-hyperscript')
const connect = require('react-redux').connect
const actions = require('../../actions')
const t = require('../../../i18n')

module.exports = connect(mapStateToProps, mapDispatchToProps)(PrivateKeyImportView)

function mapStateToProps (state) {
  return {
    error: state.appState.warning,
  }
}

function mapDispatchToProps (dispatch) {
  return {
    goHome: () => dispatch(actions.goHome()),
    importNewAccount: (strategy, [ privateKey ]) => {
      dispatch(actions.importNewAccount(strategy, [ privateKey ]))
    },
    displayWarning: () => dispatch(actions.displayWarning(null)),
  }
}

inherits(PrivateKeyImportView, Component)
function PrivateKeyImportView () {
  Component.call(this)
}

PrivateKeyImportView.prototype.render = function () {
  const { error, goHome } = this.props

  return (
    h('div.new-account-import-form__private-key', [
<<<<<<< HEAD
      h('span.new-account-create-form__instruction', t('pastePrivateKey')),
=======
>>>>>>> 9762a730

      h('div.new-account-import-form__private-key-password-container', [

        h('span.new-account-import-form__instruction', 'Paste your private key string here:'),

        h('input.new-account-import-form__input-password', {
          type: 'password',
          id: 'private-key-box',
          onKeyPress: () => this.createKeyringOnEnter(),
        }),

      ]),

      h('div.new-account-import-form__buttons', {}, [

        h('button.new-account-create-form__button-cancel.allcaps', {
          onClick: () => goHome(),
        }, [
          t('cancel'),
        ]),

        h('button.new-account-create-form__button-create.allcaps', {
          onClick: () => this.createNewKeychain(),
        }, [
          t('import'),
        ]),

      ]),

      error ? h('span.error', error) : null,
    ])
  )
}

PrivateKeyImportView.prototype.createKeyringOnEnter = function (event) {
  if (event.key === 'Enter') {
    event.preventDefault()
    this.createNewKeychain()
  }
}

PrivateKeyImportView.prototype.createNewKeychain = function () {
  const input = document.getElementById('private-key-box')
  const privateKey = input.value

  this.props.importNewAccount('Private Key', [ privateKey ])
}<|MERGE_RESOLUTION|>--- conflicted
+++ resolved
@@ -33,10 +33,8 @@
 
   return (
     h('div.new-account-import-form__private-key', [
-<<<<<<< HEAD
+
       h('span.new-account-create-form__instruction', t('pastePrivateKey')),
-=======
->>>>>>> 9762a730
 
       h('div.new-account-import-form__private-key-password-container', [
 
