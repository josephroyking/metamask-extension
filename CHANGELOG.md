# Changelog

## Current Master

<<<<<<< HEAD
- Remove recipient field if application initializes a tx with an empty string, or 0x, and tx data. Throw an error with the same condition, but without tx data.
=======
- Improve gas price suggestion to be closer to the lowest that will be accepted.
>>>>>>> f6f3f915
- Throw an error if a application tries to submit a tx whose value is a decimal, and inform that it should be in wei.
- Fix bug that prevented updating custom token details.
- No longer mark long-pending transactions as failed, since we now have button to retry with higher gas.
- Fix rounding error when specifying an ether amount that has too much precision.

## 3.13.3 2017-12-14

- Show tokens that are held that have no balance.
- Reduce load on Infura by using a new block polling endpoint.

## 3.13.2 2017-12-9

- Reduce new block polling interval to 8000 ms, to ease server load.

## 3.13.1 2017-12-7

- Allow Dapps to specify a transaction nonce, allowing dapps to propose resubmit and force-cancel transactions.

## 3.13.0 2017-12-7

- Allow resubmitting transactions that are taking long to complete.

## 3.12.1 2017-11-29

- Fix bug where a user could be shown two different seed phrases.
- Detect when multiple web3 extensions are active, and provide useful error.
- Adds notice about seed phrase backup.

## 3.12.0 2017-10-25

- Add support for alternative ENS TLDs (Ethereum Name Service Top-Level Domains).
- Lower minimum gas price to 0.1 GWEI.
- Remove web3 injection message from production (thanks to @ChainsawBaby)
- Add additional debugging info to our state logs, specifically OS version and browser version.

## 3.11.2 2017-10-21

- Fix bug where reject button would sometimes not work.
- Fixed bug where sometimes MetaMask's connection to a page would be unreliable.

## 3.11.1 2017-10-20

- Fix bug where log filters were not populated correctly
- Fix bug where web3 API was sometimes injected after the page loaded.
- Fix bug where first account was sometimes not selected correctly after creating or restoring a vault.
- Fix bug where imported accounts could not use new eth_signTypedData method.

## 3.11.0 2017-10-11

- Add support for new eth_signTypedData method per EIP 712.
- Fix bug where some transactions would be shown as pending forever, even after successfully mined.
- Fix bug where a transaction might be shown as pending forever if another tx with the same nonce was mined.
- Fix link to support article on token addresses.

## 3.10.9 2017-10-5

- Only rebrodcast transactions for a day not a days worth of blocks
- Remove Slack link from info page, since it is a big phishing target.
- Stop computing balance based on pending transactions, to avoid edge case where users are unable to send transactions.

## 3.10.8 2017-9-28

- Fixed usage of new currency fetching API.

## 3.10.7 2017-9-28

- Fixed bug where sometimes the current account was not correctly set and exposed to web apps.
- Added AUD, HKD, SGD, IDR, PHP to currency conversion list

## 3.10.6 2017-9-27

- Fix bug where newly created accounts were not selected.
- Fix bug where selected account was not persisted between lockings.

## 3.10.5 2017-9-27

- Fix block gas limit estimation.

## 3.10.4 2017-9-27

- Fix bug that could mis-render token balances when very small. (Not actually included in 3.9.9)
- Fix memory leak warning.
- Fix bug where new event filters would not include historical events.

## 3.10.3 2017-9-21

- Fix bug where metamask-dapp connections are lost on rpc error
- Fix bug that would sometimes display transactions as failed that could be successfully mined.

## 3.10.2 2017-9-18

rollback to 3.10.0 due to bug

## 3.10.1 2017-9-18

- Add ability to export private keys as a file.
- Add ability to export seed words as a file.
- Changed state logs to a file download than a clipboard copy.
- Add specific error for failed recipient address checksum.
- Fixed a long standing memory leak associated with filters installed by dapps
- Fix link to support center.
- Fixed tooltip icon locations to avoid overflow.
- Warn users when a dapp proposes a high gas limit (90% of blockGasLimit or higher
- Sort currencies by currency name (thanks to strelok1: https://github.com/strelok1).

## 3.10.0 2017-9-11

- Readded loose keyring label back into the account list.
- Remove cryptonator from chrome permissions.
- Add info on token contract addresses.
- Add validation preventing users from inputting their own addresses as token tracking addresses.
- Added button to reject all transactions (thanks to davidp94! https://github.com/davidp94)


## 3.9.13 2017-9-8

- Changed the way we initialize the inpage provider to fix a bug affecting some developers.

## 3.9.12 2017-9-6

- Fix bug that prevented Web3 1.0 compatibility
- Make eth_sign deprecation warning less noisy
- Add useful link to eth_sign deprecation warning.
- Fix bug with network version serialization over synchronous RPC
- Add MetaMask version to state logs.
- Add the total amount of tokens when multiple tokens are added under the token list
- Use HTTPS links for Etherscan.
- Update Support center link to new one with HTTPS.
- Make web3 deprecation notice more useful by linking to a descriptive article.

## 3.9.11 2017-8-24

- Fix nonce calculation bug that would sometimes generate very wrong nonces.
- Give up resubmitting a transaction after 3500 blocks.

## 3.9.10 2017-8-23

- Improve nonce calculation, to prevent bug where people are unable to send transactions reliably.
- Remove link to eth-tx-viz from identicons in tx history.

## 3.9.9 2017-8-18

- Fix bug where some transaction submission errors would show an empty screen.
- Fix bug that could mis-render token balances when very small.
- Fix formatting of eth_sign "Sign Message" view.
- Add deprecation warning to eth_sign "Sign Message" view.

## 3.9.8 2017-8-16

- Reenable token list.
- Remove default tokens.

## 3.9.7 2017-8-15

- hotfix - disable token list
- Added a deprecation warning for web3 https://github.com/ethereum/mist/releases/tag/v0.9.0

## 3.9.6 2017-8-09

- Replace account screen with an account drop-down menu.
- Replace account buttons with a new account-specific drop-down menu.

## 3.9.5 2017-8-04

- Improved phishing detection configuration update rate

## 3.9.4 2017-8-03

- Fixed bug that prevented transactions from being rejected.

## 3.9.3 2017-8-03

- Add support for EGO ujo token
- Continuously update blacklist for known phishing sites in background.
- Automatically detect suspicious URLs too similar to common phishing targets, and blacklist them.

## 3.9.2 2017-7-26

- Fix bugs that could sometimes result in failed transactions after switching networks.
- Include stack traces in txMeta's to better understand the life cycle of transactions
- Enhance blacklister functionality to include levenshtein logic. (credit to @sogoiii and @409H for their help!)

## 3.9.1 2017-7-19

- No longer automatically request 1 ropsten ether for the first account in a new vault.
- Now redirects from known malicious sites faster.
- Added a link to our new support page to the help screen.
- Fixed bug where a new transaction would be shown over the current transaction, creating a possible timing attack against user confirmation.
- Fixed bug in nonce tracker where an incorrect nonce would be calculated.
- Lowered minimum gas price to 1 Gwei.

## 3.9.0 2017-7-12

- Now detects and blocks known phishing sites.

## 3.8.6 2017-7-11

- Make transaction resubmission more resilient.
- No longer validate nonce client-side in retry loop.
- Fix bug where insufficient balance error was sometimes shown on successful transactions.

## 3.8.5 2017-7-7

- Fix transaction resubmit logic to fail slightly less eagerly.

## 3.8.4 2017-7-7

- Improve transaction resubmit logic to fail more eagerly when a user would expect it to.

## 3.8.3 2017-7-6

- Re-enable default token list.
- Add origin header to dapp-bound requests to allow providers to throttle sites.
- Fix bug that could sometimes resubmit a transaction that had been stalled due to low balance after balance was restored.

## 3.8.2 2017-7-3

- No longer show network loading indication on config screen, to allow selecting custom RPCs.
- Visually indicate that network spinner is a menu.
- Indicate what network is being searched for when disconnected.

## 3.8.1 2017-6-30

- Temporarily disabled loading popular tokens by default to improve performance.
- Remove SEND token button until a better token sending form can be built, due to some precision issues.
- Fix precision bug in token balances.
- Cache token symbol and precisions to reduce network load.
- Transpile some newer JavaScript, restores compatibility with some older browsers.

## 3.8.0 2017-6-28

- No longer stop rebroadcasting transactions
- Add list of popular tokens held to the account detail view.
- Add ability to add Tokens to token list.
- Add a warning to JSON file import.
- Add "send" link to token list, which goes to TokenFactory.
- Fix bug where slowly mined txs would sometimes be incorrectly marked as failed.
- Fix bug where badge count did not reflect personal_sign pending messages.
- Seed word confirmation wording is now scarier.
- Fix error for invalid seed words.
- Prevent users from submitting two duplicate transactions by disabling submit.
- Allow Dapps to specify gas price as hex string.
- Add button for copying state logs to clipboard.

## 3.7.8 2017-6-12

- Add an `ethereum:` prefix to the QR code address
- The default network on installation is now MainNet
- Fix currency API URL from cryptonator.
- Update gasLimit params with every new block seen.
- Fix ENS resolver symbol UI.

## 3.7.7 2017-6-8

- Fix bug where metamask would show old data after computer being asleep or disconnected from the internet.

## 3.7.6 2017-6-5

- Fix bug that prevented publishing contracts.

## 3.7.5 2017-6-5

- Prevent users from sending to the `0x0` address.
- Provide useful errors when entering bad characters in ENS name.
- Add ability to copy addresses from transaction confirmation view.

## 3.7.4 2017-6-2

- Fix bug with inflight cache that caused some block lookups to return bad values (affected OasisDex).
- Fixed bug with gas limit calculation that would sometimes create unsubmittable gas limits.

## 3.7.3 2017-6-1

- Rebuilt to fix cache clearing bug.

## 3.7.2 2017-5-31

- Now when switching networks sites that use web3 will reload
- Now when switching networks the extension does not restart
- Cleanup decimal bugs in our gas inputs.
- Fix bug where submit button was enabled for invalid gas inputs.
- Now enforce 95% of block's gasLimit to protect users.
- Removing provider-engine from the inpage provider. This fixes some error handling inconsistencies introduced in 3.7.0.
- Added "inflight cache", which prevents identical requests from clogging up the network, dramatically improving ENS performance.
- Fixed bug where filter subscriptions would sometimes fail to unsubscribe.
- Some contracts will now display logos instead of jazzicons.
- Some contracts will now have names displayed in the confirmation view.

## 3.7.0 2017-5-23

- Add Transaction Number (nonce) to transaction list.
- Label the pending tx icon with a tooltip.
- Fix bug where website filters would pile up and not deallocate when leaving a site.
- Continually resubmit pending txs for a period of time to ensure successful broadcast.
- ENS names will no longer resolve to their owner if no resolver is set. Resolvers must be explicitly set and configured.

## 3.6.5 2017-5-17

- Fix bug where edited gas parameters would not take effect.
- Trim currency list.
- Enable decimals in our gas prices.
- Fix reset button.
- Fix event filter bug introduced by newer versions of Geth.
- Fix bug where decimals in gas inputs could result in strange values.

## 3.6.4 2017-5-8

- Fix main-net ENS resolution.

## 3.6.3 2017-5-8

- Fix bug that could stop newer versions of Geth from working with MetaMask.

## 3.6.2 2017-5-8

- Input gas price in Gwei.
- Enforce Safe Gas Minimum recommended by EthGasStation.
- Fix bug where block-tracker could stop polling for new blocks.
- Reduce UI size by removing internal web3.
- Fix bug where gas parameters would not properly update on adjustment.

## 3.6.1 2017-4-30

- Made fox less nosy.
- Fix bug where error was reported in debugger console when Chrome opened a new window.

## 3.6.0 2017-4-26

- Add Rinkeby Test Network to our network list.

## 3.5.4 2017-4-25

- Fix occasional nonce tracking issue.
- Fix bug where some events would not be emitted by web3.
- Fix bug where an error would be thrown when composing signatures for networks with large ID values.

## 3.5.3 2017-4-24

- Popup new transactions in Firefox.
- Fix transition issue from account detail screen.
- Revise buy screen for more modularity.
- Fixed some other small bugs.

## 3.5.2 2017-3-28

- Fix bug where gas estimate totals were sometimes wrong.
- Add link to Kovan Test Faucet instructions on buy view.
- Inject web3 into loaded iFrames.

## 3.5.1 2017-3-27

- Fix edge case where users were unable to enable the notice button if notices were short enough to not require a scrollbar.

## 3.5.0 2017-3-27

- Add better error messages for when a transaction fails on approval
- Allow sending to ENS names in send form on Ropsten.
- Added an address book functionality that remembers the last 15 unique addresses sent to.
- Can now change network to custom RPC URL from lock screen.
- Removed support for old, lightwallet based vault. Users who have not opened app in over a month will need to recover with their seed phrase. This will allow Firefox support sooner.
- Fixed bug where spinner wouldn't disappear on incorrect password submission on seed word reveal.
- Polish the private key UI.
- Enforce minimum values for gas price and gas limit.
- Fix bug where total gas was sometimes not live-updated.
- Fix bug where editing gas value could have some abrupt behaviors (#1233)
- Add Kovan as an option on our network list.
- Fixed bug where transactions on other networks would disappear when submitting a transaction on another network.

## 3.4.0 2017-3-8

- Add two most recently used custom RPCs to network dropdown menu.
- Add personal_sign method support.
- Add personal_ecRecover method support.
- Add ability to customize gas and gasPrice on the transaction approval screen.
- Increase default gas buffer to 1.5x estimated gas value.

## 3.3.0 2017-2-20

- net_version has been made synchronous.
- Test suite for migrations expanded.
- Network now changeable from lock screen.
- Improve test coverage of eth.sign behavior, including a code example of verifying a signature.

## 3.2.2 2017-2-8

- Revert eth.sign behavior to the previous one with a big warning.  We will be gradually implementing the new behavior over the coming time. https://github.com/ethereum/wiki/wiki/JSON-RPC#eth_sign

- Improve test coverage of eth.sign behavior, including a code example of verifying a signature.

## 3.2.2 2017-2-8

- Revert eth.sign behavior to the previous one with a big warning.  We will be gradually implementing the new behavior over the coming time. https://github.com/ethereum/wiki/wiki/JSON-RPC#eth_sign

## 3.2.1 2017-2-8

- Revert back to old style message signing.
- Fixed some build errors that were causing a variety of bugs.

## 3.2.0 2017-2-8

- Add ability to import accounts in JSON file format (used by Mist, Geth, MyEtherWallet, and more!)
- Fix unapproved messages not being included in extension badge.
- Fix rendering bug where the Confirm transaction view would let you approve transactions when the account has insufficient balance.

## 3.1.2 2017-1-24

- Fix "New Account" default keychain

## 3.1.1 2017-1-20

- Fix HD wallet seed export

## 3.1.0 2017-1-18

- Add ability to import accounts by private key.
- Fixed bug that returned the wrong transaction hashes on private networks that had not implemented EIP 155 replay protection (like TestRPC).

## 3.0.1 2017-1-17

- Fixed bug that prevented eth.sign from working.
- Fix the displaying of transactions that have been submitted to the network in Transaction History

## 3.0.0 2017-1-16

- Fix seed word account generation (https://medium.com/metamask/metamask-3-migration-guide-914b79533cdd#.t4i1qmmsz).
- Fix Bug where you see an empty transaction flash by on the confirm transaction view.
- Create visible difference in transaction history between an approved but not yet included in a block transaction and a transaction who has been confirmed.
- Fix memory leak in RPC Cache
- Override RPC commands eth_syncing and web3_clientVersion
- Remove certain non-essential permissions from certain builds.
- Add a check for when a tx is included in a block.
- Fix bug where browser-solidity would sometimes warn of a contract creation error when there was none.
- Minor modifications to network display.
- Network now displays properly for pending transactions.
- Implement replay attack protections allowed by EIP 155.
- Fix bug where sometimes loading account data would fail by querying a future block.

## 2.14.1 2016-12-20

- Update Coinbase info. and increase the buy amount to $15
- Fixed ropsten transaction links
- Temporarily disable extension reload detection causing infinite reload bug.
- Implemented basic checking for valid RPC URIs.

## 2.14.0 2016-12-16

- Removed Morden testnet provider from provider menu.
- Add support for notices.
- Fix broken reload detection.
- Fix transaction forever cached-as-pending bug.

## 2.13.11 2016-11-23

- Add support for synchronous RPC method "eth_uninstallFilter".
- Forgotten password prompts now send users directly to seed word restoration.

## 2.13.10 2016-11-22

- Improve gas calculation logic.
- Default to Dapp-specified gas limits for transactions.
- Ropsten networks now properly point to the faucet when attempting to buy ether.
- Ropsten transactions now link to etherscan correctly.

## 2.13.9 2016-11-21

- Add support for the new, default Ropsten Test Network.
- Fix bug that would cause MetaMask to occasionally lose its StreamProvider connection and drop requests.
- Fix bug that would cause the Custom RPC menu item to not appear when Localhost 8545 was selected.
- Point ropsten faucet button to actual faucet.
- Phase out ethereumjs-util from our encryptor module.

## 2.13.8 2016-11-16

- Show a warning when a transaction fails during simulation.
- Fix bug where 20% of gas estimate was not being added properly.
- Render error messages in confirmation screen more gracefully.

## 2.13.7 2016-11-8

- Fix bug where gas estimate would sometimes be very high.
- Increased our gas estimate from 100k gas to 20% of estimate.
- Fix GitHub link on info page to point at current repository.

## 2.13.6 2016-10-26

- Add a check for improper Transaction data.
- Inject up to date version of web3.js
- Now nicknaming new accounts "Account #" instead of "Wallet #" for clarity.
- Fix bug where custom provider selection could show duplicate items.
- Fix bug where connecting to a local morden node would make two providers appear selected.
- Fix bug that was sometimes preventing transactions from being sent.

## 2.13.5 2016-10-18

- Increase default max gas to `100000` over the RPC's `estimateGas` response.
- Fix bug where slow-loading dapps would sometimes trigger infinite reload loops.

## 2.13.4 2016-10-17

- Add custom transaction fee field to send form.
- Fix bug where web3 was being injected into XML files.
- Fix bug where changing network would not reload current Dapps.

## 2.13.3 2016-10-4

- Fix bug where log queries were filtered out.
- Decreased vault confirmation button font size to help some Linux users who could not see it.
- Made popup a little taller because it would sometimes cut off buttons.
- Fix bug where long account lists would get scrunched instead of scrolling.
- Add legal information to relevant pages.
- Rename UI elements to be more consistent with one another.
- Updated Terms of Service and Usage.
- Prompt users to re-agree to the Terms of Service when they are updated.

## 2.13.2 2016-10-4

- Fix bug where chosen FIAT exchange rate does no persist when switching networks
- Fix additional parameters that made MetaMask sometimes receive errors from Parity.
- Fix bug where invalid transactions would still open the MetaMask popup.
- Removed hex prefix from private key export, to increase compatibility with Geth, MyEtherWallet, and Jaxx.

## 2.13.1 2016-09-23

- Fix a bug with estimating gas on Parity
- Show loading indication when selecting ShapeShift as purchasing method.

## 2.13.0 2016-09-18

- Add Parity compatibility, fixing Geth dependency issues.
- Add a link to the transaction in history that goes to https://metamask.github.io/eth-tx-viz
too help visualize transactions and to where they are going.
- Show "Buy Ether" button and warning on tx confirmation when sender balance is insufficient

## 2.12.1 2016-09-14

- Fixed bug where if you send a transaction from within MetaMask extension the
popup notification opens up.
- Fixed bug where some tx errors would block subsequent txs until the plugin was refreshed.

## 2.12.0 2016-09-14

- Add a QR button to the Account detail screen
- Fixed bug where opening MetaMask could close a non-metamask popup.
- Fixed memory leak that caused occasional crashes.

## 2.11.1 2016-09-12

- Fix bug that prevented caches from being cleared in Opera.

## 2.11.0 2016-09-12

- Fix bug where pending transactions from Test net (or other networks) show up In Main net.
- Add fiat conversion values to more views.
- On fresh install, open a new tab with the MetaMask Introduction video. Does not open on update.
- Block negative values from transactions.
- Fixed a memory leak.
- MetaMask logo now renders as super lightweight SVG, improving compatibility and performance.
- Now showing loading indication during vault unlocking, to clarify behavior for users who are experiencing slow unlocks.
- Now only initially creates one wallet when restoring a vault, to reduce some users' confusion.

## 2.10.2 2016-09-02

- Fix bug where notification popup would not display.

## 2.10.1 2016-09-02

- Fix bug where provider menu did not allow switching to custom network from a custom network.
- Sending a transaction from within MetaMask no longer triggers a popup.
- The ability to build without livereload features (such as for production) can be enabled with the gulp --disableLiveReload flag.
- Fix Ethereum JSON RPC Filters bug.

## 2.10.0 2016-08-29

- Changed transaction approval from notifications system to popup system.
- Add a back button to locked screen to allow restoring vault from seed words when password is forgotten.
- Forms now retain their values even when closing the popup and reopening it.
- Fixed a spelling error in provider menu.

## 2.9.2 2016-08-24

- Fixed shortcut bug from preventing installation.

## 2.9.1 2016-08-24

- Added static image as fallback for when WebGL isn't supported.
- Transaction history now has a hard limit.
- Added info link on account screen that visits Etherscan.
- Fixed bug where a message signing request would be lost if the vault was locked.
- Added shortcut to open MetaMask (Ctrl+Alt+M or Cmd+Opt/Alt+M)
- Prevent API calls in tests.
- Fixed bug where sign message confirmation would sometimes render blank.

## 2.9.0 2016-08-22

- Added ShapeShift to the transaction history
- Added affiliate key to Shapeshift requests
- Added feature to reflect current conversion rates of current vault balance.
- Modify balance display logic.

## 2.8.0 2016-08-15

- Integrate ShapeShift
- Add a form for Coinbase to specify amount to buy
- Fix various typos.
- Make dapp-metamask connection more reliable
- Remove Ethereum Classic from provider menu.

## 2.7.3 2016-07-29

- Fix bug where changing an account would not update in a live Dapp.

## 2.7.2 2016-07-29

- Add Ethereum Classic to provider menu
- Fix bug where host store would fail to receive updates.

## 2.7.1 2016-07-27

- Fix bug where web3 would sometimes not be injected in time for the application.
- Fixed bug where sometimes when opening the plugin, it would not fully open until closing and re-opening.
- Got most functionality working within Firefox (still working on review process before it can be available).
- Fixed menu dropdown bug introduced in Chrome 52.

## 2.7.0 2016-07-21

- Added a Warning screen about storing ETH
- Add buy Button!
- MetaMask now throws descriptive errors when apps try to use synchronous web3 methods.
- Removed firefox-specific line in manifest.

## 2.6.2 2016-07-20

- Fixed bug that would prevent the plugin from reopening on the first try after receiving a new transaction while locked.
- Fixed bug that would render 0 ETH as a non-exact amount.

## 2.6.1 2016-07-13

- Fix tool tips on Eth balance to show the 6 decimals
- Fix rendering of recipient SVG in tx approval notification.
- New vaults now generate only one wallet instead of three.
- Bumped version of web3 provider engine.
- Fixed bug where some lowercase or uppercase addresses were not being recognized as valid.
- Fixed bug where gas cost was misestimated on the tx confirmation view.

## 2.6.0 2016-07-11

- Fix formatting of ETH balance
- Fix formatting of account details.
- Use web3 minified dist for faster inject times
- Fix issue where dropdowns were not in front of icons.
- Update transaction approval styles.
- Align failed and successful transaction history text.
- Fix issue where large domain names and large transaction values would misalign the transaction history.
- Abbreviate ether balances on transaction details to maintain formatting.
- General code cleanup.

## 2.5.0 2016-06-29

- Implement new account design.
- Added a network indicator mark in dropdown menu
- Added network name next to network indicator
- Add copy transaction hash button to completed transaction list items.
- Unify wording for transaction approve/reject options on notifications and the extension.
- Fix bug where confirmation view would be shown twice.

## 2.4.5 2016-06-29

- Fixed bug where MetaMask interfered with PDF loading.
- Moved switch account icon into menu bar.
- Changed status shapes to be a yellow warning sign for failure and ellipsis for pending transactions.
- Now enforce 20 character limit on wallet names.
- Wallet titles are now properly truncated in transaction confirmation.
- Fix formatting on terms & conditions page.
- Now enforce 30 character limit on wallet names.
- Fix out-of-place positioning of pending transaction badges on wallet list.
- Change network status icons to reflect current design.

## 2.4.4 2016-06-23

- Update web3-stream-provider for batch payload bug fix

## 2.4.3 2016-06-23

- Remove redundant network option buttons from settings page
- Switch out font family Transat for Montserrat

## 2.4.2 2016-06-22

- Change out export icon for key.
- Unify copy to clipboard icon
- Fixed eth.sign behavior.
- Fix behavior of batched outbound transactions.

## 2.4.0 2016-06-20

- Clean up UI.
- Remove nonfunctional QR code button.
- Make network loading indicator clickable to select accessible network.
- Show more characters of addresses when space permits.
- Fixed bug when signing messages under 64 hex characters long.
- Add disclaimer view with placeholder text for first time users.

## 2.3.1 2016-06-09

- Style up the info page
- Cache identicon images to optimize for long lists of transactions.
- Fix out of gas errors

## 2.3.0 2016-06-06

- Show network status in title bar
- Added seed word recovery to config screen.
- Clicking network status indicator now reveals a provider menu.

## 2.2.0 2016-06-02

- Redesigned init, vault create, vault restore and seed confirmation screens.
- Added pending transactions to transaction list on account screen.
- Clicking a pending transaction takes you back to the transaction approval screen.
- Update provider-engine to fix intermittent out of gas errors.

## 2.1.0 2016-05-26

- Added copy address button to account list.
- Fixed back button on confirm transaction screen.
- Add indication of pending transactions to account list screen.
- Fixed bug where error warning was sometimes not cleared on view transition.
- Updated eth-lightwallet to fix a critical security issue.

## 2.0.0 2016-05-23

- UI Overhaul per Vlad Todirut's designs.
- Replaced identicons with jazzicons.
- Fixed glitchy transitions.
- Added support for capitalization-based address checksums.
- Send value is no longer limited by javascript number precision, and is always in ETH.
- Added ability to generate new accounts.
- Added ability to locally nickname accounts.

## 1.8.4 2016-05-13

- Point rpc servers to https endpoints.

## 1.8.3 2016-05-12

- Bumped web3 to 0.6.0
- Really fixed `eth_syncing` method response.

## 1.8.2 2016-05-11

- Fixed bug where send view would not load correctly the first time it was visited per account.
- Migrated all users to new scalable backend.
- Fixed `eth_syncing` method response.

## 1.8.1 2016-05-10

- Initial usage of scalable blockchain backend.
- Made official providers more easily configurable for us internally.

## 1.8.0 2016-05-10

- Add support for calls to `eth.sign`.
- Moved account exporting within subview of the account detail view.
- Added buttons to the account export process.
- Improved visual appearance of account detail transition where button heights would change.
- Restored back button to account detail view.
- Show transaction list always, never collapsed.
- Changing provider now reloads current Dapps
- Improved appearance of transaction list in account detail view.

## 1.7.0 2016-04-29

- Account detail view is now the primary view.
- The account detail view now has a "Change acct" button which shows the account list.
- Clicking accounts in the account list now both selects that account and displays that account's detail view.
- Selected account is now persisted between sessions, so the current account stays selected.
- Account icons are now "identicons" (deterministically generated from the address).
- Fixed link to Slack channel.
- Added a context guard for "define" to avoid UMD's exporting themselves to the wrong module system, fixing interference with some websites.
- Transaction list now only shows transactions for the current account.
- Transaction list now only shows transactions for the current network (mainnet, testnet, testrpc).
- Fixed transaction links to etherscan blockchain explorer.
- Fixed some UI transitions that had weird behavior.

## 1.6.0 2016-04-22

- Pending transactions are now persisted to localStorage and resume even after browser is closed.
- Completed transactions are now persisted and can be displayed via UI.
- Added transaction list to account detail view.
- Fix bug on config screen where current RPC address was always displayed wrong.
- Fixed bug where entering a decimal value when sending a transaction would result in sending the wrong amount.
- Add save button to custom RPC input field.
- Add quick-select button for RPC on `localhost:8545`.
- Improve config view styling.
- Users have been migrated from old test-net RPC to a newer test-net RPC.

## 1.5.1 2016-04-15

- Corrected text above account list. Selected account is visible to all sites, not just the current domain.
- Merged the UI codebase into the main plugin codebase for simpler maintenance.
- Fix Ether display rounding error. Now rendering to four decimal points.
- Fix some inpage synchronous methods
- Change account rendering to show four decimals and a leading zero.

## 1.5.0 2016-04-13

- Added ability to send ether.
- Fixed bugs related to using Javascript numbers, which lacked appropriate precision.
- Replaced Etherscan main-net provider with our own production RPC.

## 1.4.0 2016-04-08

- Removed extra entropy text field for simplified vault creation.
- Now supports exporting an account's private key.
- Unified button and input styles across the app.
- Removed some non-working placeholder UI until it works.
- Fix popup's web3 stream provider
- Temporarily deactivated fauceting indication because it would activate when restoring an empty account.

## 1.3.2 2016-04-04

 - When unlocking, first account is auto-selected.
 - When creating a first vault on the test-net, the first account is auto-funded.
 - Fixed some styling issues.

## 1.0.1-1.3.1

Many changes not logged. Hopefully beginning to log consistently now!

## 1.0.0

Made seed word restoring BIP44 compatible.

## 0.14.0

Added the ability to restore accounts from seed words.<|MERGE_RESOLUTION|>--- conflicted
+++ resolved
@@ -2,11 +2,8 @@
 
 ## Current Master
 
-<<<<<<< HEAD
 - Remove recipient field if application initializes a tx with an empty string, or 0x, and tx data. Throw an error with the same condition, but without tx data.
-=======
 - Improve gas price suggestion to be closer to the lowest that will be accepted.
->>>>>>> f6f3f915
 - Throw an error if a application tries to submit a tx whose value is a decimal, and inform that it should be in wei.
 - Fix bug that prevented updating custom token details.
 - No longer mark long-pending transactions as failed, since we now have button to retry with higher gas.
