const Component = require('react').Component
const h = require('react-hyperscript')
const inherits = require('util').inherits
const connect = require('react-redux').connect
const actions = require('../../actions')
const t = require('../../../i18n')
const GasModalCard = require('./gas-modal-card')

const ethUtil = require('ethereumjs-util')

const {
  MIN_GAS_PRICE_DEC,
  MIN_GAS_LIMIT_DEC,
  MIN_GAS_PRICE_GWEI,
} = require('../send/send-constants')

const {
  isBalanceSufficient,
} = require('../send/send-utils')

const {
  conversionUtil,
  multiplyCurrencies,
  conversionGreaterThan,
  conversionMax,
  subtractCurrencies,
} = require('../../conversion-util')

const {
  getGasPrice,
  getGasLimit,
  getForceGasMin,
  conversionRateSelector,
  getSendAmount,
  getSelectedToken,
  getSendFrom,
  getCurrentAccountWithSendEtherInfo,
  getSelectedTokenToFiatRate,
  getSendMaxModeState,
} = require('../../selectors')

function mapStateToProps (state) {
  const selectedToken = getSelectedToken(state)
  const currentAccount = getSendFrom(state) || getCurrentAccountWithSendEtherInfo(state)
  const conversionRate = conversionRateSelector(state)

  return {
    gasPrice: getGasPrice(state),
    gasLimit: getGasLimit(state),
    forceGasMin: getForceGasMin(state),
    conversionRate,
    amount: getSendAmount(state),
    maxModeOn: getSendMaxModeState(state),
    balance: currentAccount.balance,
    primaryCurrency: selectedToken && selectedToken.symbol,
    selectedToken,
    amountConversionRate: selectedToken ? getSelectedTokenToFiatRate(state) : conversionRate,
  }
}

function mapDispatchToProps (dispatch) {
  return {
    hideModal: () => dispatch(actions.hideModal()),
    updateGasPrice: newGasPrice => dispatch(actions.updateGasPrice(newGasPrice)),
    updateGasLimit: newGasLimit => dispatch(actions.updateGasLimit(newGasLimit)),
    updateGasTotal: newGasTotal => dispatch(actions.updateGasTotal(newGasTotal)),
    updateSendAmount: newAmount => dispatch(actions.updateSendAmount(newAmount)),
  }
}

function getOriginalState (props) {
  const gasPrice = props.gasPrice || MIN_GAS_PRICE_DEC
  const gasLimit = props.gasLimit || MIN_GAS_LIMIT_DEC

  const gasTotal = multiplyCurrencies(gasLimit, gasPrice, {
    toNumericBase: 'hex',
    multiplicandBase: 16,
    multiplierBase: 16,
  })

  return {
    gasPrice,
    gasLimit,
    gasTotal,
    error: null,
    priceSigZeros: '',
    priceSigDec: '',
  }
}

inherits(CustomizeGasModal, Component)
function CustomizeGasModal (props) {
  Component.call(this)

  this.state = getOriginalState(props)
}

module.exports = connect(mapStateToProps, mapDispatchToProps)(CustomizeGasModal)

CustomizeGasModal.prototype.save = function (gasPrice, gasLimit, gasTotal) {
  const {
    updateGasPrice,
    updateGasLimit,
    hideModal,
    updateGasTotal,
    maxModeOn,
    selectedToken,
    balance,
    updateSendAmount,
  } = this.props

  if (maxModeOn && !selectedToken) {
    const maxAmount = subtractCurrencies(
      ethUtil.addHexPrefix(balance),
      ethUtil.addHexPrefix(gasTotal),
      { toNumericBase: 'hex' }
    )
    updateSendAmount(maxAmount)
  }

  updateGasPrice(ethUtil.addHexPrefix(gasPrice))
  updateGasLimit(ethUtil.addHexPrefix(gasLimit))
  updateGasTotal(ethUtil.addHexPrefix(gasTotal))
  hideModal()
}

CustomizeGasModal.prototype.revert = function () {
  this.setState(getOriginalState(this.props))
}

CustomizeGasModal.prototype.validate = function ({ gasTotal, gasLimit }) {
  const {
    amount,
    balance,
    selectedToken,
    amountConversionRate,
    conversionRate,
    maxModeOn,
  } = this.props

  let error = null

  const balanceIsSufficient = isBalanceSufficient({
    amount: selectedToken || maxModeOn ? '0' : amount,
    gasTotal,
    balance,
    selectedToken,
    amountConversionRate,
    conversionRate,
  })

  if (!balanceIsSufficient) {
    error = t('balanceIsInsufficientGas')
  }

  const gasLimitTooLow = gasLimit && conversionGreaterThan(
    {
      value: MIN_GAS_LIMIT_DEC,
      fromNumericBase: 'dec',
      conversionRate,
    },
    {
      value: gasLimit,
      fromNumericBase: 'hex',
    },
  )

  if (gasLimitTooLow) {
    error = t('gasLimitTooLow')
  }

  this.setState({ error })
  return error
}

CustomizeGasModal.prototype.convertAndSetGasLimit = function (newGasLimit) {
  const { gasPrice } = this.state

  const gasLimit = conversionUtil(newGasLimit, {
    fromNumericBase: 'dec',
    toNumericBase: 'hex',
  })

  const gasTotal = multiplyCurrencies(gasLimit, gasPrice, {
    toNumericBase: 'hex',
    multiplicandBase: 16,
    multiplierBase: 16,
  })

  this.validate({ gasTotal, gasLimit })

  this.setState({ gasTotal, gasLimit })
}

CustomizeGasModal.prototype.convertAndSetGasPrice = function (newGasPrice) {
  const { gasLimit } = this.state
  const sigZeros = String(newGasPrice).match(/^\d+[.]\d*?(0+)$/)
  const sigDec = String(newGasPrice).match(/^\d+([.])0*$/)

  this.setState({
    priceSigZeros: sigZeros && sigZeros[1] || '',
    priceSigDec: sigDec && sigDec[1] || '',
  })

  const gasPrice = conversionUtil(newGasPrice, {
    fromNumericBase: 'dec',
    toNumericBase: 'hex',
    fromDenomination: 'GWEI',
    toDenomination: 'WEI',
  })

  const gasTotal = multiplyCurrencies(gasLimit, gasPrice, {
    toNumericBase: 'hex',
    multiplicandBase: 16,
    multiplierBase: 16,
  })

  this.validate({ gasTotal })

  this.setState({ gasTotal, gasPrice })
}

CustomizeGasModal.prototype.render = function () {
  const { hideModal, forceGasMin } = this.props
  const { gasPrice, gasLimit, gasTotal, error, priceSigZeros, priceSigDec } = this.state

  let convertedGasPrice = conversionUtil(gasPrice, {
    fromNumericBase: 'hex',
    toNumericBase: 'dec',
    fromDenomination: 'WEI',
    toDenomination: 'GWEI',
  })

  convertedGasPrice += convertedGasPrice.match(/[.]/) ? priceSigZeros : `${priceSigDec}${priceSigZeros}`

<<<<<<< HEAD
=======
  let newGasPrice = gasPrice
>>>>>>> b0122be3
  if (forceGasMin) {
    const convertedMinPrice = conversionUtil(forceGasMin, {
      fromNumericBase: 'hex',
      toNumericBase: 'dec',
    })
    convertedGasPrice = conversionMax(
      { value: convertedMinPrice, fromNumericBase: 'dec' },
      { value: convertedGasPrice, fromNumericBase: 'dec' }
    )
<<<<<<< HEAD
=======
    newGasPrice = conversionMax(
      { value: gasPrice, fromNumericBase: 'hex' },
      { value: forceGasMin, fromNumericBase: 'hex' }
    )
>>>>>>> b0122be3
  }

  const convertedGasLimit = conversionUtil(gasLimit, {
    fromNumericBase: 'hex',
    toNumericBase: 'dec',
  })

  return h('div.send-v2__customize-gas', {}, [
    h('div.send-v2__customize-gas__content', {
    }, [
      h('div.send-v2__customize-gas__header', {}, [

        h('div.send-v2__customize-gas__title', t('customGas')),

        h('div.send-v2__customize-gas__close', {
          onClick: hideModal,
        }),

      ]),

      h('div.send-v2__customize-gas__body', {}, [

        h(GasModalCard, {
          value: convertedGasPrice,
          min: forceGasMin || MIN_GAS_PRICE_GWEI,
          // max: 1000,
          step: multiplyCurrencies(MIN_GAS_PRICE_GWEI, 10),
          onChange: value => this.convertAndSetGasPrice(value),
          title: t('gasPrice'),
          copy: t('gasPriceCalculation'),
        }),

        h(GasModalCard, {
          value: convertedGasLimit,
          min: 1,
          // max: 100000,
          step: 1,
          onChange: value => this.convertAndSetGasLimit(value),
          title: t('gasLimit'),
          copy: t('gasLimitCalculation'),
        }),

      ]),

      h('div.send-v2__customize-gas__footer', {}, [

        error && h('div.send-v2__customize-gas__error-message', [
          error,
        ]),

        h('div.send-v2__customize-gas__revert', {
          onClick: () => this.revert(),
        }, [t('revert')]),

        h('div.send-v2__customize-gas__buttons', [
          h('div.send-v2__customize-gas__cancel.allcaps', {
            onClick: this.props.hideModal,
          }, [t('cancel')]),

          h(`div.send-v2__customize-gas__save${error ? '__error' : ''}.allcaps`, {
            onClick: () => !error && this.save(newGasPrice, gasLimit, gasTotal),
          }, [t('save')]),
        ]),

      ]),

    ]),
  ])
}<|MERGE_RESOLUTION|>--- conflicted
+++ resolved
@@ -233,10 +233,7 @@
 
   convertedGasPrice += convertedGasPrice.match(/[.]/) ? priceSigZeros : `${priceSigDec}${priceSigZeros}`
 
-<<<<<<< HEAD
-=======
   let newGasPrice = gasPrice
->>>>>>> b0122be3
   if (forceGasMin) {
     const convertedMinPrice = conversionUtil(forceGasMin, {
       fromNumericBase: 'hex',
@@ -246,13 +243,10 @@
       { value: convertedMinPrice, fromNumericBase: 'dec' },
       { value: convertedGasPrice, fromNumericBase: 'dec' }
     )
-<<<<<<< HEAD
-=======
     newGasPrice = conversionMax(
       { value: gasPrice, fromNumericBase: 'hex' },
       { value: forceGasMin, fromNumericBase: 'hex' }
     )
->>>>>>> b0122be3
   }
 
   const convertedGasLimit = conversionUtil(gasLimit, {
