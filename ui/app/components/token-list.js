const Component = require('react').Component
const h = require('react-hyperscript')
const inherits = require('util').inherits
const TokenTracker = require('eth-token-tracker')
const TokenCell = require('./token-cell.js')
const contracts = require('eth-contract-metadata')
const normalizeAddress = require('eth-sig-util').normalize

const defaultTokens = []
for (const address in contracts) {
  const contract = contracts[address]
  if (contract.erc20) {
    contract.address = address
    defaultTokens.push(contract)
  }
}

module.exports = TokenList

inherits(TokenList, Component)
function TokenList () {
  this.state = {
    tokens: null,
    isLoading: true,
    network: null,
  }
  Component.call(this)
}

TokenList.prototype.render = function () {
  const state = this.state
<<<<<<< HEAD
  const { isLoading, tokens } = state
  const { userAddress, network } = this.props
=======
  const { tokens, isLoading, error } = state

  const { userAddress } = this.props
>>>>>>> f022c7c7

  if (isLoading) {
    return this.message('Loading')
  }

<<<<<<< HEAD
=======
  if (error) {
    log.error(error)
    return this.message('There was a problem loading your token balances.')
  }

  const network = this.props.network

>>>>>>> f022c7c7
  const tokenViews = tokens.map((tokenData) => {
    tokenData.network = network
    tokenData.userAddress = userAddress
    return h(TokenCell, tokenData)
  })

  return h('div', [
    h('ol', {
      style: {
        height: '260px',
        overflowY: 'auto',
        display: 'flex',
        flexDirection: 'column',
      },
    }, [
      h('style', `

        li.token-cell {
          display: flex;
          flex-direction: row;
          align-items: center;
          padding: 10px;
        }

        li.token-cell > h3 {
          margin-left: 12px;
        }

        li.token-cell:hover {
          background: white;
          cursor: pointer;
        }

      `),
      ...tokenViews,
      tokenViews.length ? null : this.message('No Tokens Found.'),
    ]),
    this.addTokenButtonElement(),
  ])
}

TokenList.prototype.addTokenButtonElement = function () {
  return h('div', [
    h('div.footer.hover-white.pointer', {
      key: 'reveal-account-bar',
      onClick: () => {
        this.props.addToken()
      },
      style: {
        display: 'flex',
        height: '40px',
        padding: '10px',
        justifyContent: 'center',
        alignItems: 'center',
      },
    }, [
      h('i.fa.fa-plus.fa-lg'),
    ]),
  ])
}

TokenList.prototype.message = function (body) {
  return h('div', {
    style: {
      display: 'flex',
      height: '250px',
      alignItems: 'center',
      justifyContent: 'center',
    },
  }, body)
}

TokenList.prototype.componentDidMount = function () {
  this.createFreshTokenTracker()
}

TokenList.prototype.createFreshTokenTracker = function () {
  if (this.tracker) {
    // Clean up old trackers when refreshing:
    this.tracker.stop()
    this.tracker.removeListener('update', this.balanceUpdater)
    this.tracker.removeListener('error', this.showError)
  }

  if (!global.ethereumProvider) return
  const { userAddress } = this.props
  this.tracker = new TokenTracker({
    userAddress,
    provider: global.ethereumProvider,
    tokens: uniqueMergeTokens(defaultTokens, this.props.tokens),
    pollingInterval: 8000,
  })


  // Set up listener instances for cleaning up
  this.balanceUpdater = this.updateBalances.bind(this)
  this.showError = (error) => {
    this.setState({ error, isLoading: false })
  }
  this.tracker.on('update', this.balanceUpdater)
  this.tracker.on('error', this.showError)

  this.tracker.updateBalances()
  .then(() => {
    this.updateBalances(this.tracker.serialize())
  })
  .catch((reason) => {
    log.error(`Problem updating balances`, reason)
    this.setState({ isLoading: false })
  })
}

TokenList.prototype.componentWillUpdate = function (nextProps) {
  if (nextProps.network === 'loading') return
  const oldNet = this.props.network
  const newNet = nextProps.network

  if (oldNet && newNet && newNet !== oldNet) {
    this.setState({ isLoading: true })
    this.createFreshTokenTracker()
  }
}

TokenList.prototype.updateBalances = function (tokenData) {
  const desired = this.props.tokens.map(token => token.address)
  const heldTokens = tokenData.filter(token => {
    const held = token.balance !== '0' && token.string !== '0.000'
    const preferred = desired.includes(normalizeAddress(token.address))
    return held || preferred
  })
  this.setState({ tokens: heldTokens, isLoading: false })
}

TokenList.prototype.componentWillUnmount = function () {
  if (!this.tracker) return
  this.tracker.stop()
}

function uniqueMergeTokens (tokensA, tokensB) {
  const uniqueAddresses = []
  const result = []
  tokensA.concat(tokensB).forEach((token) => {
    const normal = normalizeAddress(token.address)
    if (!uniqueAddresses.includes(normal)) {
      uniqueAddresses.push(normal)
      result.push(token)
    }
  })
  return result
}
<|MERGE_RESOLUTION|>--- conflicted
+++ resolved
@@ -29,29 +29,18 @@
 
 TokenList.prototype.render = function () {
   const state = this.state
-<<<<<<< HEAD
-  const { isLoading, tokens } = state
+  const { tokens, isLoading, error } = state
   const { userAddress, network } = this.props
-=======
-  const { tokens, isLoading, error } = state
-
-  const { userAddress } = this.props
->>>>>>> f022c7c7
 
   if (isLoading) {
     return this.message('Loading')
   }
 
-<<<<<<< HEAD
-=======
   if (error) {
     log.error(error)
     return this.message('There was a problem loading your token balances.')
   }
 
-  const network = this.props.network
-
->>>>>>> f022c7c7
   const tokenViews = tokens.map((tokenData) => {
     tokenData.network = network
     tokenData.userAddress = userAddress
