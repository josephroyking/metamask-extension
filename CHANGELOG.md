# Changelog

## Current Master

- Remove certain non-essential permissions from certain builds.
- Add a check for when a tx is included in a block.
<<<<<<< HEAD
- Implement replay attack protections allowed by EIP 155.
=======
- Fix bug where sometimes loading account data would fail by querying a future block.
>>>>>>> 70816d7c

## 2.14.1 2016-12-20

- Temporarily disable extension reload detection causing infinite reload bug.
- Implemented basic checking for valid RPC URIs.

## 2.14.0 2016-12-16

- Removed Morden testnet provider from provider menu.
- Add support for notices.
- Fix broken reload detection.
- Fix transaction forever cached-as-pending bug.

## 2.13.11 2016-11-23

- Add support for synchronous RPC method "eth_uninstallFilter".
- Forgotten password prompts now send users directly to seed word restoration.

## 2.13.10 2016-11-22

- Improve gas calculation logic.
- Default to Dapp-specified gas limits for transactions.
- Ropsten networks now properly point to the faucet when attempting to buy ether.
- Ropsten transactions now link to etherscan correctly.

## 2.13.9 2016-11-21

- Add support for the new, default Ropsten Test Network.
- Fix bug that would cause MetaMask to occasionally lose its StreamProvider connection and drop requests.
- Fix bug that would cause the Custom RPC menu item to not appear when Localhost 8545 was selected.
- Point ropsten faucet button to actual faucet.
- Phase out ethereumjs-util from our encryptor module.

## 2.13.8 2016-11-16

- Show a warning when a transaction fails during simulation.
- Fix bug where 20% of gas estimate was not being added properly.
- Render error messages in confirmation screen more gracefully.

## 2.13.7 2016-11-8

- Fix bug where gas estimate would sometimes be very high.
- Increased our gas estimate from 100k gas to 20% of estimate.
- Fix github link on info page to point at current repository.

## 2.13.6 2016-10-26

- Add a check for improper Transaction data.
- Inject up to date version of web3.js
- Now nicknaming new accounts "Account #" instead of "Wallet #" for clarity.
- Fix bug where custom provider selection could show duplicate items.
- Fix bug where connecting to a local morden node would make two providers appear selected.
- Fix bug that was sometimes preventing transactions from being sent.

## 2.13.5 2016-10-18

- Increase default max gas to `100000` over the RPC's `estimateGas` response.
- Fix bug where slow-loading dapps would sometimes trigger infinite reload loops.

## 2.13.4 2016-10-17

- Add custom transaction fee field to send form.
- Fix bug where web3 was being injected into XML files.
- Fix bug where changing network would not reload current Dapps.

## 2.13.3 2016-10-4

- Fix bug where log queries were filtered out.
- Decreased vault confirmation button font size to help some Linux users who could not see it.
- Made popup a little taller because it would sometimes cut off buttons.
- Fix bug where long account lists would get scrunched instead of scrolling.
- Add legal information to relevant pages.
- Rename UI elements to be more consistent with one another.
- Updated Terms of Service and Usage.
- Prompt users to re-agree to the Terms of Service when they are updated.

## 2.13.2 2016-10-4

- Fix bug where chosen FIAT exchange rate does no persist when switching networks
- Fix additional parameters that made MetaMask sometimes receive errors from Parity.
- Fix bug where invalid transactions would still open the MetaMask popup.
- Removed hex prefix from private key export, to increase compatibility with Geth, MyEtherWallet, and Jaxx.

## 2.13.1 2016-09-23

- Fix a bug with estimating gas on Parity
- Show loading indication when selecting ShapeShift as purchasing method.

## 2.13.0 2016-09-18

- Add Parity compatibility, fixing Geth dependency issues.
- Add a link to the transaction in history that goes to https://metamask.github.io/eth-tx-viz
too help visualize transactions and to where they are going.
- Show "Buy Ether" button and warning on tx confirmation when sender balance is insufficient

## 2.12.1 2016-09-14

- Fixed bug where if you send a transaction from within MetaMask extension the
popup notification opens up.
- Fixed bug where some tx errors would block subsequent txs until the plugin was refreshed.

## 2.12.0 2016-09-14

- Add a QR button to the Account detail screen
- Fixed bug where opening MetaMask could close a non-metamask popup.
- Fixed memory leak that caused occasional crashes.

## 2.11.1 2016-09-12

- Fix bug that prevented caches from being cleared in Opera.

## 2.11.0 2016-09-12

- Fix bug where pending transactions from Test net (or other networks) show up In Main net.
- Add fiat conversion values to more views.
- On fresh install, open a new tab with the MetaMask Introduction video. Does not open on update.
- Block negative values from transactions.
- Fixed a memory leak.
- MetaMask logo now renders as super lightweight SVG, improving compatibility and performance.
- Now showing loading indication during vault unlocking, to clarify behavior for users who are experience slow unlocks.
- Now only initially creates one wallet when restoring a vault, to reduce some users' confusion.

## 2.10.2 2016-09-02

- Fix bug where notification popup would not display.

## 2.10.1 2016-09-02

- Fix bug where provider menu did not allow switching to custom network from a custom network.
- Sending a transaction from within MetaMask no longer triggers a popup.
- The ability to build without livereload features (such as for production) can be enabled with the gulp --disableLiveReload flag.
- Fix Ethereum JSON RPC Filters bug.

## 2.10.0 2016-08-29

- Changed transaction approval from notifications system to popup system.
- Add a back button to locked screen to allow restoring vault from seed words when password is forgotten.
- Forms now retain their values even when closing the popup and reopening it.
- Fixed a spelling error in provider menu.

## 2.9.2 2016-08-24

- Fixed shortcut bug from preventing installation.

## 2.9.1 2016-08-24

- Added static image as fallback for when WebGL isn't supported.
- Transaction history now has a hard limit.
- Added info link on account screen that visits Etherscan.
- Fixed bug where a message signing request would be lost if the vault was locked.
- Added shortcut to open MetaMask (Ctrl+Alt+M or Cmd+Opt/Alt+M)
- Prevent API calls in  tests.
- Fixed bug where sign message confirmation would sometimes render blank.

## 2.9.0 2016-08-22

- Added ShapeShift to the transaction history
- Added affiliate key to Shapeshift requests
- Added feature to reflect current conversion rates of current vault balance.
- Modify balance display logic.

## 2.8.0 2016-08-15

- Integrate ShapeShift
- Add a form for Coinbase to specify amount to buy
- Fix various typos.
- Make dapp-metamask connection more reliable
- Remove Ethereum Classic from provider menu.

## 2.7.3 2016-07-29

- Fix bug where changing an account would not update in a live Dapp.

## 2.7.2 2016-07-29

- Add Ethereum Classic to provider menu
- Fix bug where host store would fail to receive updates.

## 2.7.1 2016-07-27

- Fix bug where web3 would sometimes not be injected in time for the application.
- Fixed bug where sometimes when opening the plugin, it would not fully open until closing and re-opening.
- Got most functionality working within Firefox (still working on review process before it can be available).
- Fixed menu dropdown bug introduced in Chrome 52.

## 2.7.0 2016-07-21

- Added a Warning screen about storing ETH
- Add buy Button!
- MetaMask now throws descriptive errors when apps try to use synchronous web3 methods.
- Removed firefox-specific line in manifest.

## 2.6.2 2016-07-20

- Fixed bug that would prevent the plugin from reopening on the first try after receiving a new transaction while locked.
- Fixed bug that would render 0 ETH as a non-exact amount.

## 2.6.1 2016-07-13

- Fix tool tips on Eth balance to show the 6 decimals
- Fix rendering of recipient SVG in tx approval notification.
- New vaults now generate only one wallet instead of three.
- Bumped version of web3 provider engine.
- Fixed bug where some lowercase or uppercase addresses were not being recognized as valid.
- Fixed bug where gas cost was misestimated on the tx confirmation view.

## 2.6.0 2016-07-11

- Fix formatting of ETH balance
- Fix formatting of account details.
- Use web3 minified dist for faster inject times
- Fix issue where dropdowns were not in front of icons.
- Update transaction approval styles.
- Align failed and successful transaction history text.
- Fix issue where large domain names and large transaction values would misalign the transaction history.
- Abbreviate ether balances on transaction details to maintain formatting.
- General code cleanup.

## 2.5.0 2016-06-29

- Implement new account design.
- Added a network indicator mark in dropdown menu
- Added network name next to network indicator
- Add copy transaction hash button to completed transaction list items.
- Unify wording for transaction approve/reject options on notifications and the extension.
- Fix bug where confirmation view would be shown twice.

## 2.4.5 2016-06-29

- Fixed bug where MetaMask interfered with PDF loading.
- Moved switch account icon into menu bar.
- Changed status shapes to be a yellow warning sign for failure and ellipsis for pending transactions.
- Now enforce 20 character limit on wallet names.
- Wallet titles are now properly truncated in transaction confirmation.
- Fix formatting on terms & conditions page.
- Now enforce 30 character limit on wallet names.
- Fix out-of-place positioning of pending transaction badges on wallet list.
- Change network status icons to reflect current design.

## 2.4.4 2016-06-23

- Update web3-stream-provider for batch payload bug fix

## 2.4.3 2016-06-23

- Remove redundant network option buttons from settings page
- Switch out font family Transat for Montserrat

## 2.4.2 2016-06-22

- Change out export icon for key.
- Unify copy to clipboard icon
- Fixed eth.sign behavior.
- Fix behavior of batched outbound transactions.

## 2.4.0 2016-06-20

- Clean up UI.
- Remove nonfunctional QR code button.
- Make network loading indicator clickable to select accessible network.
- Show more characters of addresses when space permits.
- Fixed bug when signing messages under 64 hex characters long.
- Add disclaimer view with placeholder text for first time users.

## 2.3.1 2016-06-09

- Style up the info page
- Cache identicon images to optimize for long lists of transactions.
- Fix out of gas errors

## 2.3.0 2016-06-06

- Show network status in title bar
- Added seed word recovery to config screen.
- Clicking network status indicator now reveals a provider menu.

## 2.2.0 2016-06-02

- Redesigned init, vault create, vault restore and seed confirmation screens.
- Added pending transactions to transaction list on account screen.
- Clicking a pending transaction takes you back to the transaction approval screen.
- Update provider-engine to fix intermittent out of gas errors.

## 2.1.0 2016-05-26

- Added copy address button to account list.
- Fixed back button on confirm transaction screen.
- Add indication of pending transactions to account list screen.
- Fixed bug where error warning was sometimes not cleared on view transition.
- Updated eth-lightwallet to fix a critical security issue.

## 2.0.0 2016-05-23

- UI Overhaul per Vlad Todirut's designs.
- Replaced identicons with jazzicons.
- Fixed glitchy transitions.
- Added support for capitalization-based address checksums.
- Send value is no longer limited by javascript number precision, and is always in ETH.
- Added ability to generate new accounts.
- Added ability to locally nickname accounts.

## 1.8.4 2016-05-13

- Point rpc servers to https endpoints.

## 1.8.3 2016-05-12

- Bumped web3 to 0.6.0
- Really fixed `eth_syncing` method response.

## 1.8.2 2016-05-11

- Fixed bug where send view would not load correctly the first time it was visited per account.
- Migrated all users to new scalable backend.
- Fixed `eth_syncing` method response.

## 1.8.1 2016-05-10

- Initial usage of scalable blockchain backend.
- Made official providers more easily configurable for us internally.

## 1.8.0 2016-05-10

- Add support for calls to `eth.sign`.
- Moved account exporting within subview of the account detail view.
- Added buttons to the account export process.
- Improved visual appearance of account detail transition where button heights would change.
- Restored back button to account detail view.
- Show transaction list always, never collapsed.
- Changing provider now reloads current Dapps
- Improved appearance of transaction list in account detail view.

## 1.7.0 2016-04-29

- Account detail view is now the primary view.
- The account detail view now has a "Change acct" button which shows the account list.
- Clicking accounts in the account list now both selects that account and displays that account's detail view.
- Selected account is now persisted between sessions, so the current account stays selected.
- Account icons are now "identicons" (deterministically generated from the address).
- Fixed link to Slack channel.
- Added a context guard for "define" to avoid UMD's exporting themselves to the wrong module system, fixing interference with some websites.
- Transaction list now only shows transactions for the current account.
- Transaction list now only shows transactions for the current network (mainnet, testnet, testrpc).
- Fixed transaction links to etherscan blockchain explorer.
- Fixed some UI transitions that had weird behavior.

## 1.6.0 2016-04-22

- Pending transactions are now persisted to localStorage and resume even after browser is closed.
- Completed transactions are now persisted and can be displayed via UI.
- Added transaction list to account detail view.
- Fix bug on config screen where current RPC address was always displayed wrong.
- Fixed bug where entering a decimal value when sending a transaction would result in sending the wrong amount.
- Add save button to custom RPC input field.
- Add quick-select button for RPC on `localhost:8545`.
- Improve config view styling.
- Users have been migrated from old test-net RPC to a newer test-net RPC.

## 1.5.1 2016-04-15

- Corrected text above account list. Selected account is visible to all sites, not just the current domain.
- Merged the UI codebase into the main plugin codebase for simpler maintenance.
- Fix Ether display rounding error. Now rendering to four decimal points.
- Fix some inpage synchronous methods
- Change account rendering to show four decimals and a leading zero.

## 1.5.0 2016-04-13

- Added ability to send ether.
- Fixed bugs related to using Javascript numbers, which lacked appropriate precision.
- Replaced Etherscan main-net provider with our own production RPC.

## 1.4.0 2016-04-08

- Removed extra entropy text field for simplified vault creation.
- Now supports exporting an account's private key.
- Unified button and input styles across the app.
- Removed some non-working placeholder UI until it works.
- Fix popup's web3 stream provider
- Temporarily deactivated fauceting indication because it would activate when restoring an empty account.

## 1.3.2 2016-04-04

 - When unlocking, first account is auto-selected.
 - When creating a first vault on the test-net, the first account is auto-funded.
 - Fixed some styling issues.

## 1.0.1-1.3.1

Many changes not logged. Hopefully beginning to log consistently now!

## 1.0.0

Made seed word restoring BIP44 compatible.

## 0.14.0

Added the ability to restore accounts from seed words.<|MERGE_RESOLUTION|>--- conflicted
+++ resolved
@@ -4,11 +4,8 @@
 
 - Remove certain non-essential permissions from certain builds.
 - Add a check for when a tx is included in a block.
-<<<<<<< HEAD
 - Implement replay attack protections allowed by EIP 155.
-=======
 - Fix bug where sometimes loading account data would fail by querying a future block.
->>>>>>> 70816d7c
 
 ## 2.14.1 2016-12-20
 
