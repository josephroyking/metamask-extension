# Changelog

## Current Master

<<<<<<< HEAD
- Changed transaction approval from notifications system to popup system.
=======
- Added static image as fallback for when WebGL isn't supported.
>>>>>>> a0c7b0b1
- Transaction history now has a hard limit.
- Added info link on account screen that visits Etherscan.

## 2.9.0 2016-08-22

- Added ShapeShift to the transaction history
- Added affiliate key to Shapeshift requests
- Added feature to reflect current conversion rates of current vault balance.
- Modify balance display logic.

## 2.8.0 2016-08-15

- Integrate ShapeShift
- Add a for for Coinbase to specify amount to buy
- Fix various typos.
- Make dapp-metamask connection more reliable
- Remove Ethereum Classic from provider menu.

## 2.7.3 2016-07-29

- Fix bug where changing an account would not update in a live Dapp.

## 2.7.2 2016-07-29

- Add Ethereum Classic to provider menu
- Fix bug where host store would fail to receive updates.

## 2.7.1 2016-07-27

- Fix bug where web3 would sometimes not be injected in time for the application.
- Fixed bug where sometimes when opening the plugin, it would not fully open until closing and re-opening.
- Got most functionality working within Firefox (still working on review process before it can be available).
- Fixed menu dropdown bug introduced in Chrome 52.

## 2.7.0 2016-07-21

- Added a Warning screen about storing ETH
- Add buy Button!
- MetaMask now throws descriptive errors when apps try to use synchronous web3 methods.
- Removed firefox-specific line in manifest.

## 2.6.2 2016-07-20

- Fixed bug that would prevent the plugin from reopening on the first try after receiving a new transaction while locked.
- Fixed bug that would render 0 ETH as a non-exact amount.

## 2.6.1 2016-07-13

- Fix tool tips on Eth balance to show the 6 decimals
- Fix rendering of recipient SVG in tx approval notification.
- New vaults now generate only one wallet instead of three.
- Bumped version of web3 provider engine.
- Fixed bug where some lowercase or uppercase addresses were not being recognized as valid.
- Fixed bug where gas cost was misestimated on the tx confirmation view.

## 2.6.0 2016-07-11

- Fix formatting of ETH balance
- Fix formatting of account details.
- Use web3 minified dist for faster inject times
- Fix issue where dropdowns were not in front of icons.
- Update transaction approval styles.
- Align failed and successful transaction history text.
- Fix issue where large domain names and large transaction values would misalign the transaction history.
- Abbreviate ether balances on transaction details to maintain formatting.
- General code cleanup.

## 2.5.0 2016-06-29

- Implement new account design.
- Added a network indicator mark in dropdown menu
- Added network name next to network indicator
- Add copy transaction hash button to completed transaction list items.
- Unify wording for transaction approve/reject options on notifications and the extension.
- Fix bug where confirmation view would be shown twice.

## 2.4.5 2016-06-29

- Fixed bug where MetaMask interfered with PDF loading.
- Moved switch account icon into menu bar.
- Changed status shapes to be a yellow warning sign for failure and ellipsis for pending transactions.
- Now enforce 20 character limit on wallet names.
- Wallet titles are now properly truncated in transaction confirmation.
- Fix formatting on terms & conditions page.
- Now enforce 30 character limit on wallet names.
- Fix out-of-place positioning of pending transaction badges on wallet list.
- Change network status icons to reflect current design.

## 2.4.4 2016-06-23

- Update web3-stream-provider for batch payload bug fix

## 2.4.3 2016-06-23

- Remove redundant network option buttons from settings page
- Switch out font family Transat for Montserrat

## 2.4.2 2016-06-22

- Change out export icon for key.
- Unify copy to clipboard icon
- Fixed eth.sign behavior.
- Fix behavior of batched outbound transactions.

## 2.4.0 2016-06-20

- Clean up UI.
- Remove nonfunctional QR code button.
- Make network loading indicator clickable to select accessible network.
- Show more characters of addresses when space permits.
- Fixed bug when signing messages under 64 hex characters long.
- Add disclaimer view with placeholder text for first time users.

## 2.3.1 2016-06-09

- Style up the info page
- Cache identicon images to optimize for long lists of transactions.
- Fix out of gas errors

## 2.3.0 2016-06-06

- Show network status in title bar
- Added seed word recovery to config screen.
- Clicking network status indicator now reveals a provider menu.

## 2.2.0 2016-06-02

- Redesigned init, vault create, vault restore and seed confirmation screens.
- Added pending transactions to transaction list on account screen.
- Clicking a pending transaction takes you back to the transaction approval screen.
- Update provider-engine to fix intermittent out of gas errors.

## 2.1.0 2016-05-26

- Added copy address button to account list.
- Fixed back button on confirm transaction screen.
- Add indication of pending transactions to account list screen.
- Fixed bug where error warning was sometimes not cleared on view transition.
- Updated eth-lightwallet to fix a critical security issue.

## 2.0.0 2016-05-23

- UI Overhaul per Vlad Todirut's designs.
- Replaced identicons with jazzicons.
- Fixed glitchy transitions.
- Added support for capitalization-based address checksums.
- Send value is no longer limited by javascript number precision, and is always in ETH.
- Added ability to generate new accounts.
- Added ability to locally nickname accounts.

## 1.8.4 2016-05-13

- Point rpc servers to https endpoints.

## 1.8.3 2016-05-12

- Bumped web3 to 0.6.0
- Really fixed `eth_syncing` method response.

## 1.8.2 2016-05-11

- Fixed bug where send view would not load correctly the first time it was visited per account.
- Migrated all users to new scalable backend.
- Fixed `eth_syncing` method response.

## 1.8.1 2016-05-10

- Initial usage of scalable blockchain backend.
- Made official providers more easily configurable for us internally.

## 1.8.0 2016-05-10

- Add support for calls to `eth.sign`.
- Moved account exporting within subview of the account detail view.
- Added buttons to the account export process.
- Improved visual appearance of account detail transition where button heights would change.
- Restored back button to account detail view.
- Show transaction list always, never collapsed.
- Changing provider now reloads current Dapps
- Improved appearance of transaction list in account detail view.

## 1.7.0 2016-04-29

- Account detail view is now the primary view.
- The account detail view now has a "Change acct" button which shows the account list.
- Clicking accounts in the account list now both selects that account and displays that account's detail view.
- Selected account is now persisted between sessions, so the current account stays selected.
- Account icons are now "identicons" (deterministically generated from the address).
- Fixed link to Slack channel.
- Added a context guard for "define" to avoid UMD's exporting themselves to the wrong module system, fixing interference with some websites.
- Transaction list now only shows transactions for the current account.
- Transaction list now only shows transactions for the current network (mainnet, testnet, testrpc).
- Fixed transaction links to etherscan blockchain explorer.
- Fixed some UI transitions that had weird behavior.

## 1.6.0 2016-04-22

- Pending transactions are now persisted to localStorage and resume even after browser is closed.
- Completed transactions are now persisted and can be displayed via UI.
- Added transaction list to account detail view.
- Fix bug on config screen where current RPC address was always displayed wrong.
- Fixed bug where entering a decimal value when sending a transaction would result in sending the wrong amount.
- Add save button to custom RPC input field.
- Add quick-select button for RPC on `localhost:8545`.
- Improve config view styling.
- Users have been migrated from old test-net RPC to a newer test-net RPC.

## 1.5.1 2016-04-15

- Corrected text above account list. Selected account is visible to all sites, not just the current domain.
- Merged the UI codebase into the main plugin codebase for simpler maintenance.
- Fix Ether display rounding error. Now rendering to four decimal points.
- Fix some inpage synchronous methods
- Change account rendering to show four decimals and a leading zero.

## 1.5.0 2016-04-13

- Added ability to send ether.
- Fixed bugs related to using Javascript numbers, which lacked appropriate precision.
- Replaced Etherscan main-net provider with our own production RPC.

## 1.4.0 2016-04-08

- Removed extra entropy text field for simplified vault creation.
- Now supports exporting an account's private key.
- Unified button and input styles across the app.
- Removed some non-working placeholder UI until it works.
- Fix popup's web3 stream provider
- Temporarily deactivated fauceting indication because it would activate when restoring an empty account.

## 1.3.2 2016-04-04

 - When unlocking, first account is auto-selected.
 - When creating a first vault on the test-net, the first account is auto-funded.
 - Fixed some styling issues.

## 1.0.1-1.3.1

Many changes not logged. Hopefully beginning to log consistently now!

## 1.0.0

Made seed word restoring BIP44 compatible.

## 0.14.0

Added the ability to restore accounts from seed words.<|MERGE_RESOLUTION|>--- conflicted
+++ resolved
@@ -2,11 +2,8 @@
 
 ## Current Master
 
-<<<<<<< HEAD
 - Changed transaction approval from notifications system to popup system.
-=======
 - Added static image as fallback for when WebGL isn't supported.
->>>>>>> a0c7b0b1
 - Transaction history now has a hard limit.
 - Added info link on account screen that visits Etherscan.
 
