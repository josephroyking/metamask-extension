const gulp = require('gulp')
const watch = require('gulp-watch')
const source = require('vinyl-source-stream')
const buffer = require('vinyl-buffer')
const EventEmitter = require('events')
const log = require('fancy-log')
const browserify = require('browserify')
const envify = require('envify/custom')
const sourcemaps = require('gulp-sourcemaps')
const terser = require('gulp-terser-js')
const rename = require('gulp-rename')
const pify = require('pify')
const endOfStream = pify(require('end-of-stream'))
const labeledStreamSplicer = require('labeled-stream-splicer').obj
const lavamoat = require('lavamoat-browserify')
const { createTask, composeParallel, composeSeries, runInChildProcess } = require('./task')
const { promises: fs } = require('fs')

module.exports = createScriptTasks


function createScriptTasks ({ browserPlatforms, livereload }) {

  const prod = createBundleTasks('prod')
  const prodConfig = createBundleTasks('prod:config', { writeAutoConfig: true })
  const dev = createBundleTasks('dev', { devMode: true, livereload })
  const testDev = createBundleTasks('testDev', { test: true, devMode: true, livereload })
  const test = createBundleTasks('test', { test: true })
  const lavamoatDashboard = createLavamoatTask('lavamoat:dashboard')

  return { prod, prodConfig, dev, testDev, test, lavamoatDashboard }


  function createBundleTasks (label, { devMode, test, livereload, writeAutoConfig } = {}) {
    const primaryBundlesTask = createTask(`scripts:${label}:factor`, createFactorBundles({ test, devMode, writeAutoConfig }))
    const contentscriptTask = createTask(`scripts:${label}:contentscript`, createBuildContentscriptTask({ test, devMode }))
    const phishingDetectTask = createTask(`scripts:${label}:phishingDetect`, createBuildPhishingDetectTask({ test, devMode }))
    return createTask(`scripts:${label}`, composeParallel(...[
      runInChildProcess(primaryBundlesTask),
      runInChildProcess(contentscriptTask),
      runInChildProcess(phishingDetectTask),
      devMode && initiateLiveReload({ livereload }),
    ].filter(Boolean)))
  }

  // task for initiating livereload
  function initiateLiveReload ({ livereload }) {
    return () => {
      // trigger live reload when the bundles are updated
      // this is not ideal, but overcomes the limitations:
      // - run from the main process (not child process tasks)
      // - after the first build has completed (thus the timeout)
      // - build tasks never "complete" when run with livereload + child process
      setTimeout(() => {
        watch('./dist/*/*.js', (event) => {
          livereload.changed(event.path)
        })
      }, 75e3)
    }
  }

  function createBuildPhishingDetectTask ({ devMode, testing } = {}) {
    return createNormalBundle({
      destName: `phishing-detect.js`,
      srcPath: `./app/scripts/phishing-detect.js`,
      devMode,
      testing,
      watchify: devMode,
    })
  }

  function createBuildContentscriptTask ({ devMode, testing } = {}) {
    // inpage must be built first so it can be inserted into contentscript
    const inpage = 'inpage'
    const contentscript = 'contentscript'
    return composeSeries(
      createNormalBundle({
        destName: `${inpage}.js`,
        srcPath: `./app/scripts/${inpage}.js`,
        devMode,
        testing,
        watchify: false,
      }),
      createNormalBundle({
        destName: `${contentscript}.js`,
        srcPath: `./app/scripts/${contentscript}.js`,
        devMode,
        testing,
        watchify: devMode,
      })
    )
  }

  function createFactorBundles ({ devMode, test, writeAutoConfig } = {}) {
    return async function buildFactor () {
      // create bundler setup and apply defaults
      const { bundlerOpts, events } = createBundlerSetup()
      setupBundlerDefaults({ bundlerOpts, events, devMode, test, watchify: devMode })

      // load lavamoat config
      await fs.mkdir('./lavamoat', { recursive: true })
      const config = lavamoat.loadConfig({ writeAutoConfig })
      console.log('config', config)

      // add factor-bundle specific options
      Object.assign(bundlerOpts, {
        // add recommended lavamoat args
        ...lavamoat.args,
        // ui + background, bify-package-factor will split into separate bundles
        entries: ['app/scripts/ui.js', 'app/scripts/background.js'],
        // dedupe breaks under bundle factoring
        dedupe: false,
        plugin: [
          ...bundlerOpts.plugin,
          // add lavamoat for global usage detection
          // ['../lavamoat-browserify/src/index.js', {
          ['lavamoat-browserify', {
            // config: './dist/lavamoat/lavamoat-config.json',
            writeAutoConfig,
            // temp: for stack traces
            debugMode: true,
          }],
          // factor code into multiple bundles and emit as vinyl file objects
          ['bify-package-factor', {
            createPacker: (opts) => {
              return lavamoat.createLavamoatPacker({
                ...opts,
                config,
                includePrelude: false,
                pruneConfig: true,
              })
            },
          }],
        ],
      })

      // only write bundles to disk if not generating config
      if (!writeAutoConfig) {
        // instrument build pipeline
        events.on('pipeline', (pipeline) => {
          // rename file. we put it here so sourcemaps first load correctly
          pipeline.get('sourcemaps:write').unshift(rename((path) => {
            // remove relative directory from source
            path.dirname = '.'
          }))
          // setup bundle destination
          browserPlatforms.forEach((platform) => {
            const dest = `./dist/${platform}`
            pipeline.get('dest').push(gulp.dest(dest))
          })
        })
      }

      await executeBundle({ bundlerOpts, events })
    }
  }

  function createNormalBundle ({ destName, srcPath, devMode, test, watchify }) {
    return async function () {

      // create bundler setup and apply defaults
      const { bundlerOpts, events } = createBundlerSetup()
      setupBundlerDefaults({ bundlerOpts, events, devMode, test, watchify })

      // set bundle entry file
      bundlerOpts.entries = [srcPath]

      // instrument pipeline
      events.on('pipeline', (pipeline) => {
        // convert bundle stream to gulp vinyl stream
        pipeline.get('vinyl').push(
          source(destName)
        )
        // setup bundle destination
        browserPlatforms.forEach((platform) => {
          const dest = `./dist/${platform}/`
          pipeline.get('dest').push(gulp.dest(dest))
        })
      })

      await executeBundle({ bundlerOpts, events })
    }
  }

  function createLavamoatTask (label) {
    return createTask(label, async function () {
      // create bundler setup and apply defaults
      const { bundlerOpts, events } = createBundlerSetup()
      setupBundlerDefaults({ bundlerOpts, events })

      // add factor-bundle specific options
      Object.assign(bundlerOpts, {
        // add recommended lavamoat args
        ...lavamoat.args,
        // ui + background, bify-package-factor will split into separate bundles
        entries: ['app/scripts/ui.js', 'app/scripts/background.js'],
        // dedupe breaks under bundle factoring
        dedupe: false,
        plugin: [
          ...bundlerOpts.plugin,
          // add lavamoat for global usage detection
          ['lavamoat-browserify', {
            config: './dist/lavamoat/lavamoat-config.json',
            writeAutoConfig: true,
          }],
          // factor code into multiple bundles and emit as vinyl file objects
          ['bify-package-factor', {
            createPacker: (opts) => {
              return lavamoat.createLavamoatPacker({
                ...opts,
                config: {},
                includePrelude: false,
                pruneConfig: true,
              })
            },
          }],
          // record dep graph across factored bundles
          ['deps-dump', {
            filename: `./dist/lavamoat/deps.json`,
          }],
        ],
      })

      // we dont add a destination for the build pipeline
      // because we ignore the bundle output

      // record dependencies used in bundle
      await fs.mkdir('./dist/lavamoat', { recursive: true })
      await executeBundle({ bundlerOpts, events })
    })
  }

}

function createBundlerSetup () {
  const events = new EventEmitter()
  const bundlerOpts = {
    entries: [],
    transform: [],
    plugin: [],
  }
  return { bundlerOpts, events }
}

function setupBundlerDefaults ({ bundlerOpts, events, devMode, test, watchify }) {
  // enabling some general options
  Object.assign(bundlerOpts, {
    // source transforms
    transform: [
      // transpile top-level code
      'babelify',
      // inline `fs.readFileSync` files
      'brfs',
    ],
    // use filepath for moduleIds, easier to determine origin file
    fullPaths: devMode,
  })
  // setup minification
  if (!devMode) {
    setupMinification({ bundlerOpts, events })
  }
  // inject environment variables
  setupEnvVarInjection({ bundlerOpts, events, devMode, test })
  // setup watchify
  if (watchify) {
    setupWatchify({ bundlerOpts, events })
  }
  // setup sourcemaps, write location depends on devMode
  setupSourcemaps({ bundlerOpts, events, devMode })
<<<<<<< HEAD

  // instrument pipeline
  events.on('pipeline', (pipeline) => {

    // // setup minify
    // if (!devMode) {
    //   pipeline.get('minify').push(buffer())
    //   pipeline.get('minify').push(terser({
    //     mangle: {
    //       reserved: [ 'MetamaskInpageProvider' ],
    //     },
    //   }))
    // }

  })
=======
>>>>>>> cbec22ee
}

function executeBundle ({ bundlerOpts, events }) {
  const bundler = browserify(bundlerOpts)
  // output build logs to terminal
  bundler.on('log', log)
  // forward update event (used by watchify)
  bundler.on('update', performBundle)
  return performBundle()

  async function performBundle () {
    const pipeline = labeledStreamSplicer([
      // ensure browserify output is vinyl (for bify-package-factor, it already is)
      'vinyl', [],
      // load sourcemaps
      'sourcemaps:init', [],
      // apply post-bundle transformations
      'minify', [],
      // sourcemaps written to disk
      'sourcemaps:write', [],
      // completed, write content to disk
      'dest', [],
    ])
    const bundleStream = bundler.bundle()
    // trigger build pipeline instrumentations
    events.emit('pipeline', pipeline, bundleStream)
    // start bundle, send into pipeline
    bundleStream.pipe(pipeline)
    // nothing will consume pipeline, so let it flow
    pipeline.resume()
    await endOfStream(pipeline)
  }
}

function setupWatchify ({ bundlerOpts, events }) {
  // add plugin to options
  Object.assign(bundlerOpts, {
    plugin: [
      ...bundlerOpts.plugin,
      'watchify',
    ],
    // required by watchify
    cache: {},
    packageCache: {},
  })
  // instrument pipeline
  events.on('pipeline', (_, bundleStream) => {
    // handle build error to avoid breaking build process
    bundleStream.on('error', (err) => {
      beep()
      console.warn(err.stack)
    })
  })
}

function setupSourcemaps ({ bundlerOpts, events, devMode }) {
  // tell browserify to generate sourcemaps
  bundlerOpts.debug = true

  // instrument pipeline
  events.on('pipeline', (pipeline) => {

    // initialize source maps, gulp-sourcemaps requires files to be buffered
    pipeline.get('sourcemaps:init').push(buffer())
    pipeline.get('sourcemaps:init').push(
      sourcemaps.init({ loadMaps: true })
    )

    // write sourcemaps
    if (devMode) {
      // Use inline source maps for development due to Chrome DevTools bug
      // https://bugs.chromium.org/p/chromium/issues/detail?id=931675
      pipeline.get('sourcemaps:write').push(sourcemaps.write())
    } else {
      pipeline.get('sourcemaps:write').push(sourcemaps.write('../sourcemaps'))
    }

  })
}

function setupEnvVarInjection ({ bundlerOpts, devMode, test }) {
  Object.assign(bundlerOpts, {
    transform: [
      ...bundlerOpts.transform,
      // transpile specified dependencies using the object spread/rest operator
      // because it is incompatible with `esprima`, which is used by `envify`
      // See https://github.com/jquery/esprima/issues/1927
      ['babelify', {
        only: [
          './**/node_modules/libp2p',
        ],
        global: true,
        plugins: ['@babel/plugin-proposal-object-rest-spread'],
      }],
      // inject environment variables
      [envify({
        METAMASK_DEBUG: devMode,
        METAMASK_ENVIRONMENT: getEnvironment({ devMode }),
        NODE_ENV: devMode ? 'development' : 'production',
        IN_TEST: test ? 'true' : false,
        PUBNUB_SUB_KEY: process.env.PUBNUB_SUB_KEY || '',
        PUBNUB_PUB_KEY: process.env.PUBNUB_PUB_KEY || '',
      }), {
        global: true,
      }],
    ],
  })
}

function setupMinification ({ events }) {
  // instrument pipeline
  events.on('pipeline', (pipeline) => {
    // must ensure vinyl file objects are buffered first
    pipeline.get('minify').push(buffer())
    // apply terser
    pipeline.get('minify').push(terser({
      mangle: {
        reserved: [ 'MetamaskInpageProvider' ],
      },
    }))
  })
}

function beep () {
  process.stdout.write('\x07')
}

function getEnvironment ({ devMode, test }) {
  // get environment slug
  if (devMode) {
    return 'development'
  } else if (test) {
    return 'testing'
  } else if (process.env.CIRCLE_BRANCH === 'master') {
    return 'production'
  } else if (/^Version-v(\d+)[.](\d+)[.](\d+)/.test(process.env.CIRCLE_BRANCH)) {
    return 'release-candidate'
  } else if (process.env.CIRCLE_BRANCH === 'develop') {
    return 'staging'
  } else if (process.env.CIRCLE_PULL_REQUEST) {
    return 'pull-request'
  } else {
    return 'other'
  }
}<|MERGE_RESOLUTION|>--- conflicted
+++ resolved
@@ -267,24 +267,6 @@
   }
   // setup sourcemaps, write location depends on devMode
   setupSourcemaps({ bundlerOpts, events, devMode })
-<<<<<<< HEAD
-
-  // instrument pipeline
-  events.on('pipeline', (pipeline) => {
-
-    // // setup minify
-    // if (!devMode) {
-    //   pipeline.get('minify').push(buffer())
-    //   pipeline.get('minify').push(terser({
-    //     mangle: {
-    //       reserved: [ 'MetamaskInpageProvider' ],
-    //     },
-    //   }))
-    // }
-
-  })
-=======
->>>>>>> cbec22ee
 }
 
 function executeBundle ({ bundlerOpts, events }) {
