const inherits = require('util').inherits
const Component = require('react').Component
const classnames = require('classnames')
const h = require('react-hyperscript')
const connect = require('./metamask-connect')
const R = require('ramda')
const Fuse = require('fuse.js')
const contractMap = require('eth-contract-metadata')
const TokenBalance = require('./components/token-balance')
const Identicon = require('./components/identicon')
const contractList = Object.entries(contractMap)
  .map(([ _, tokenData]) => tokenData)
  .filter(tokenData => Boolean(tokenData.erc20))
const fuse = new Fuse(contractList, {
    shouldSort: true,
    threshold: 0.45,
    location: 0,
    distance: 100,
    maxPatternLength: 32,
    minMatchCharLength: 1,
    keys: [
      { name: 'name', weight: 0.5 },
      { name: 'symbol', weight: 0.5 },
    ],
})
const actions = require('./actions')
const ethUtil = require('ethereumjs-util')
const { tokenInfoGetter } = require('./token-util')

const emptyAddr = '0x0000000000000000000000000000000000000000'

module.exports = connect(mapStateToProps, mapDispatchToProps)(AddTokenScreen)

function mapStateToProps (state) {
  const { identities, tokens } = state.metamask
  return {
    identities,
    tokens,
  }
}

function mapDispatchToProps (dispatch) {
  return {
    goHome: () => dispatch(actions.goHome()),
    addTokens: tokens => dispatch(actions.addTokens(tokens)),
  }
}

inherits(AddTokenScreen, Component)
function AddTokenScreen () {
  this.state = {
    isShowingConfirmation: false,
    customAddress: '',
    customSymbol: '',
    customDecimals: '',
    searchQuery: '',
    selectedTokens: {},
    errors: {},
    autoFilled: false,
    displayedTab: 'SEARCH',
  }
  this.tokenAddressDidChange = this.tokenAddressDidChange.bind(this)
  this.tokenSymbolDidChange = this.tokenSymbolDidChange.bind(this)
  this.tokenDecimalsDidChange = this.tokenDecimalsDidChange.bind(this)
  this.onNext = this.onNext.bind(this)
  Component.call(this)
}

AddTokenScreen.prototype.componentWillMount = function () {
  this.tokenInfoGetter = tokenInfoGetter()
}

AddTokenScreen.prototype.toggleToken = function (address, token) {
  const { selectedTokens = {}, errors } = this.state
  const selectedTokensCopy = { ...selectedTokens }

  if (address in selectedTokensCopy) {
    delete selectedTokensCopy[address]
  } else {
    selectedTokensCopy[address] = token
  }

  this.setState({
    selectedTokens: selectedTokensCopy,
    errors: {
      ...errors,
      tokenSelector: null,
    },
  })
}

AddTokenScreen.prototype.onNext = function () {
  const { isValid, errors } = this.validate()

  return !isValid
    ? this.setState({ errors })
    : this.setState({ isShowingConfirmation: true })
}

AddTokenScreen.prototype.tokenAddressDidChange = function (e) {
  const customAddress = e.target.value.trim()
  this.setState({ customAddress })
  if (ethUtil.isValidAddress(customAddress) && customAddress !== emptyAddr) {
    this.attemptToAutoFillTokenParams(customAddress)
  } else {
    this.setState({
      customSymbol: '',
      customDecimals: 0,
    })
  }
}

AddTokenScreen.prototype.tokenSymbolDidChange = function (e) {
  const customSymbol = e.target.value.trim()
  this.setState({ customSymbol })
}

AddTokenScreen.prototype.tokenDecimalsDidChange = function (e) {
  const customDecimals = e.target.value.trim()
  this.setState({ customDecimals })
}

AddTokenScreen.prototype.checkExistingAddresses = function (address) {
  if (!address) return false
  const tokensList = this.props.tokens
  const matchesAddress = existingToken => {
    return existingToken.address.toLowerCase() === address.toLowerCase()
  }

  return R.any(matchesAddress)(tokensList)
}

AddTokenScreen.prototype.validate = function () {
  const errors = {}
  const identitiesList = Object.keys(this.props.identities)
  const { customAddress, customSymbol, customDecimals, selectedTokens } = this.state
  const standardAddress = ethUtil.addHexPrefix(customAddress).toLowerCase()

  if (customAddress) {
    const validAddress = ethUtil.isValidAddress(customAddress)
    if (!validAddress) {
      errors.customAddress = this.props.t('invalidAddress')
    }

    const validDecimals = customDecimals !== null && customDecimals >= 0 && customDecimals < 36
    if (!validDecimals) {
      errors.customDecimals = this.props.t('decimalsMustZerotoTen')
    }

    const symbolLen = customSymbol.trim().length
    const validSymbol = symbolLen > 0 && symbolLen < 10
    if (!validSymbol) {
      errors.customSymbol = this.props.t('symbolBetweenZeroTen')
    }

    const ownAddress = identitiesList.includes(standardAddress)
    if (ownAddress) {
      errors.customAddress = this.props.t('personalAddressDetected')
    }

    const tokenAlreadyAdded = this.checkExistingAddresses(customAddress)
    if (tokenAlreadyAdded) {
      errors.customAddress = this.props.t('tokenAlreadyAdded')
    }
  } else if (
    Object.entries(selectedTokens)
      .reduce((isEmpty, [ symbol, isSelected ]) => (
        isEmpty && !isSelected
      ), true)
  ) {
    errors.tokenSelector = this.props.t('mustSelectOne')
  }

  return {
    isValid: !Object.keys(errors).length,
    errors,
  }
}

AddTokenScreen.prototype.attemptToAutoFillTokenParams = async function (address) {
  const { symbol, decimals } = await this.tokenInfoGetter(address)
  if (symbol && decimals) {
    this.setState({
      customSymbol: symbol,
      customDecimals: decimals.toString(),
      autoFilled: true,
    })
  }
}

AddTokenScreen.prototype.renderCustomForm = function () {
  const { autoFilled, customAddress, customSymbol, customDecimals, errors } = this.state

  return (
    h('div.add-token__add-custom-form', [
      h('div', {
        className: classnames('add-token__add-custom-field', {
          'add-token__add-custom-field--error': errors.customAddress,
        }),
      }, [
        h('div.add-token__add-custom-label', this.props.t('tokenAddress')),
        h('input.add-token__add-custom-input', {
          type: 'text',
          onChange: this.tokenAddressDidChange,
          value: customAddress,
        }),
        h('div.add-token__add-custom-error-message', errors.customAddress),
      ]),
      h('div', {
        className: classnames('add-token__add-custom-field', {
          'add-token__add-custom-field--error': errors.customSymbol,
        }),
      }, [
        h('div.add-token__add-custom-label', this.props.t('tokenSymbol')),
        h('input.add-token__add-custom-input', {
          type: 'text',
          onChange: this.tokenSymbolDidChange,
          value: customSymbol,
          disabled: autoFilled,
        }),
        h('div.add-token__add-custom-error-message', errors.customSymbol),
      ]),
      h('div', {
        className: classnames('add-token__add-custom-field', {
          'add-token__add-custom-field--error': errors.customDecimals,
        }),
      }, [
        h('div.add-token__add-custom-label', this.props.t('decimal')),
        h('input.add-token__add-custom-input', {
          type: 'number',
          onChange: this.tokenDecimalsDidChange,
          value: customDecimals,
          disabled: autoFilled,
        }),
        h('div.add-token__add-custom-error-message', errors.customDecimals),
      ]),
    ])
  )
}

AddTokenScreen.prototype.renderTokenList = function () {
  const { searchQuery = '', selectedTokens } = this.state
  const fuseSearchResult = fuse.search(searchQuery)
  const addressSearchResult = contractList.filter(token => {
    return token.address.toLowerCase() === searchQuery.toLowerCase()
  })
  const results = [...addressSearchResult, ...fuseSearchResult]

  return h('div', [
      results.length > 0 && h('div.add-token__token-icons-title', t('popularTokens')),
      h('div.add-token__token-icons-container', Array(6).fill(undefined)
        .map((_, i) => {
          const { logo, symbol, name, address } = results[i] || {}
          const tokenAlreadyAdded = this.checkExistingAddresses(address)
          return Boolean(logo || symbol || name) && (
            h('div.add-token__token-wrapper', {
              className: classnames({
                'add-token__token-wrapper--selected': selectedTokens[address],
                'add-token__token-wrapper--disabled': tokenAlreadyAdded,
              }),
              onClick: () => !tokenAlreadyAdded && this.toggleToken(address, results[i]),
            }, [
              h('div.add-token__token-icon', {
                style: {
                  backgroundImage: logo && `url(images/contract/${logo})`,
                },
              }),
              h('div.add-token__token-data', [
                h('div.add-token__token-symbol', symbol),
                h('div.add-token__token-name', name),
              ]),
              // tokenAlreadyAdded && (
              //   h('div.add-token__token-message', 'Already added')
              // ),
            ])
          )
      })),
    ])
}

AddTokenScreen.prototype.renderConfirmation = function () {
  const {
    customAddress: address,
    customSymbol: symbol,
    customDecimals: decimals,
    selectedTokens,
  } = this.state

  const { addTokens, goHome } = this.props

  const customToken = {
    address,
    symbol,
    decimals,
  }

  const tokens = address && symbol && decimals
    ? { ...selectedTokens, [address]: customToken }
    : selectedTokens

  return (
    h('div.add-token', [
      h('div.add-token__wrapper', [
        h('div.add-token__title-container.add-token__confirmation-title', [
<<<<<<< HEAD
          h('div.add-token__title', this.props.t('addToken')),
          h('div.add-token__description', this.props.t('likeToAddTokens')),
=======
          h('div.add-token__description', t('likeToAddTokens')),
>>>>>>> dac66b8e
        ]),
        h('div.add-token__content-container.add-token__confirmation-content', [
          h('div.add-token__description.add-token__confirmation-description', this.props.t('balances')),
          h('div.add-token__confirmation-token-list',
            Object.entries(tokens)
              .map(([ address, token ]) => (
                h('span.add-token__confirmation-token-list-item', [
                  h(Identicon, {
                    className: 'add-token__confirmation-token-icon',
                    diameter: 75,
                    address,
                  }),
                  h(TokenBalance, { token }),
                ])
              ))
          ),
        ]),
      ]),
      h('div.add-token__buttons', [
        h('button.btn-secondary--lg.add-token__cancel-button', {
          onClick: () => this.setState({ isShowingConfirmation: false }),
        }, this.props.t('back')),
        h('button.btn-primary--lg', {
          onClick: () => addTokens(tokens).then(goHome),
        }, this.props.t('addTokens')),
      ]),
    ])
  )
}

AddTokenScreen.prototype.displayTab = function (selectedTab) {
  this.setState({ displayedTab: selectedTab })
}

<<<<<<< HEAD
  return isShowingConfirmation
    ? this.renderConfirmation()
    : (
    h('div.add-token', [
      h('div.add-token__wrapper', [
        h('div.add-token__title-container', [
          h('div.add-token__title', this.props.t('addToken')),
          h('div.add-token__description', this.props.t('tokenWarning1')),
          h('div.add-token__description', this.props.t('tokenSelection')),
        ]),
        h('div.add-token__content-container', [
          h('div.add-token__input-container', [
            h('input.add-token__input', {
              type: 'text',
              placeholder: this.props.t('search'),
              onChange: e => this.setState({ searchQuery: e.target.value }),
            }),
            h('div.add-token__search-input-error-message', errors.tokenSelector),
          ]),
          h(
            'div.add-token__token-icons-container',
            this.renderTokenList(),
          ),
        ]),
        h('div.add-token__footers', [
          h('div.add-token__add-custom', {
            onClick: () => this.setState({ isCollapsed: !isCollapsed }),
          }, [
            this.props.t('addCustomToken'),
            h(`i.fa.fa-angle-${isCollapsed ? 'down' : 'up'}`),
          ]),
          this.renderCustomForm(),
=======
AddTokenScreen.prototype.renderTabs = function () {
  const { displayedTab, errors } = this.state

  return displayedTab === 'CUSTOM_TOKEN'
    ? this.renderCustomForm()
    : h('div', [
    h('div.add-token__wrapper', [
      h('div.add-token__content-container', [
        h('div.add-token__info-box', [
          h('div.add-token__info-box__close'),
          h('div.add-token__info-box__title', t('whatsThis')),
          h('div.add-token__info-box__copy', t('keepTrackTokens')),
          h('div.add-token__info-box__copy--blue', t('learnMore')),
        ]),
        h('div.add-token__input-container', [
          h('input.add-token__input', {
            type: 'text',
            placeholder: t('searchTokens'),
            onChange: e => this.setState({ searchQuery: e.target.value }),
          }),
          h('div.add-token__search-input-error-message', errors.tokenSelector),
>>>>>>> dac66b8e
        ]),
        this.renderTokenList(),
      ]),
<<<<<<< HEAD
      h('div.add-token__buttons', [
        h('button.btn-secondary--lg.add-token__cancel-button', {
          onClick: goHome,
        }, this.props.t('cancel')),
        h('button.btn-primary--lg', {
          onClick: this.onNext,
        }, this.props.t('next')),
=======
    ]),
  ])
}

AddTokenScreen.prototype.render = function () {
  const {
    isShowingConfirmation,
    displayedTab,
  } = this.state
  const { goHome } = this.props

  return h('div.add-token', [
    h('div.add-token__header', [
      h('div.add-token__header__cancel', {
        onClick: () => goHome(),
      }, [
        h('i.fa.fa-angle-left.fa-lg'),
        h('span', t('cancel')),
>>>>>>> dac66b8e
      ]),
      h('div.add-token__header__title', t('addTokens')),
      !isShowingConfirmation && h('div.add-token__header__tabs', [

        h('div.add-token__header__tabs__tab', {
          className: classnames('add-token__header__tabs__tab', {
            'add-token__header__tabs__selected': displayedTab === 'SEARCH',
            'add-token__header__tabs__unselected cursor-pointer': displayedTab !== 'SEARCH',
          }),
          onClick: () => this.displayTab('SEARCH'),
        }, t('search')),

        h('div.add-token__header__tabs__tab', {
          className: classnames('add-token__header__tabs__tab', {
            'add-token__header__tabs__selected': displayedTab === 'CUSTOM_TOKEN',
            'add-token__header__tabs__unselected cursor-pointer': displayedTab !== 'CUSTOM_TOKEN',
          }),
          onClick: () => this.displayTab('CUSTOM_TOKEN'),
        }, t('customToken')),

      ]),
    ]),
//
    isShowingConfirmation
      ? this.renderConfirmation()
      : this.renderTabs(),

    !isShowingConfirmation && h('div.add-token__buttons', [
      h('button.btn-secondary--lg.add-token__cancel-button', {
        onClick: goHome,
      }, t('cancel')),
      h('button.btn-primary--lg.add-token__confirm-button', {
        onClick: this.onNext,
      }, t('next')),
    ]),
  ])
}<|MERGE_RESOLUTION|>--- conflicted
+++ resolved
@@ -247,7 +247,7 @@
   const results = [...addressSearchResult, ...fuseSearchResult]
 
   return h('div', [
-      results.length > 0 && h('div.add-token__token-icons-title', t('popularTokens')),
+      results.length > 0 && h('div.add-token__token-icons-title', this.props.t('popularTokens')),
       h('div.add-token__token-icons-container', Array(6).fill(undefined)
         .map((_, i) => {
           const { logo, symbol, name, address } = results[i] || {}
@@ -302,12 +302,7 @@
     h('div.add-token', [
       h('div.add-token__wrapper', [
         h('div.add-token__title-container.add-token__confirmation-title', [
-<<<<<<< HEAD
-          h('div.add-token__title', this.props.t('addToken')),
           h('div.add-token__description', this.props.t('likeToAddTokens')),
-=======
-          h('div.add-token__description', t('likeToAddTokens')),
->>>>>>> dac66b8e
         ]),
         h('div.add-token__content-container.add-token__confirmation-content', [
           h('div.add-token__description.add-token__confirmation-description', this.props.t('balances')),
@@ -342,40 +337,6 @@
   this.setState({ displayedTab: selectedTab })
 }
 
-<<<<<<< HEAD
-  return isShowingConfirmation
-    ? this.renderConfirmation()
-    : (
-    h('div.add-token', [
-      h('div.add-token__wrapper', [
-        h('div.add-token__title-container', [
-          h('div.add-token__title', this.props.t('addToken')),
-          h('div.add-token__description', this.props.t('tokenWarning1')),
-          h('div.add-token__description', this.props.t('tokenSelection')),
-        ]),
-        h('div.add-token__content-container', [
-          h('div.add-token__input-container', [
-            h('input.add-token__input', {
-              type: 'text',
-              placeholder: this.props.t('search'),
-              onChange: e => this.setState({ searchQuery: e.target.value }),
-            }),
-            h('div.add-token__search-input-error-message', errors.tokenSelector),
-          ]),
-          h(
-            'div.add-token__token-icons-container',
-            this.renderTokenList(),
-          ),
-        ]),
-        h('div.add-token__footers', [
-          h('div.add-token__add-custom', {
-            onClick: () => this.setState({ isCollapsed: !isCollapsed }),
-          }, [
-            this.props.t('addCustomToken'),
-            h(`i.fa.fa-angle-${isCollapsed ? 'down' : 'up'}`),
-          ]),
-          this.renderCustomForm(),
-=======
 AddTokenScreen.prototype.renderTabs = function () {
   const { displayedTab, errors } = this.state
 
@@ -386,30 +347,20 @@
       h('div.add-token__content-container', [
         h('div.add-token__info-box', [
           h('div.add-token__info-box__close'),
-          h('div.add-token__info-box__title', t('whatsThis')),
-          h('div.add-token__info-box__copy', t('keepTrackTokens')),
-          h('div.add-token__info-box__copy--blue', t('learnMore')),
+          h('div.add-token__info-box__title', this.props.t('whatsThis')),
+          h('div.add-token__info-box__copy', this.props.t('keepTrackTokens')),
+          h('div.add-token__info-box__copy--blue', this.props.t('learnMore')),
         ]),
         h('div.add-token__input-container', [
           h('input.add-token__input', {
             type: 'text',
-            placeholder: t('searchTokens'),
+            placeholder: this.props.t('searchTokens'),
             onChange: e => this.setState({ searchQuery: e.target.value }),
           }),
           h('div.add-token__search-input-error-message', errors.tokenSelector),
->>>>>>> dac66b8e
         ]),
         this.renderTokenList(),
       ]),
-<<<<<<< HEAD
-      h('div.add-token__buttons', [
-        h('button.btn-secondary--lg.add-token__cancel-button', {
-          onClick: goHome,
-        }, this.props.t('cancel')),
-        h('button.btn-primary--lg', {
-          onClick: this.onNext,
-        }, this.props.t('next')),
-=======
     ]),
   ])
 }
@@ -427,10 +378,9 @@
         onClick: () => goHome(),
       }, [
         h('i.fa.fa-angle-left.fa-lg'),
-        h('span', t('cancel')),
->>>>>>> dac66b8e
-      ]),
-      h('div.add-token__header__title', t('addTokens')),
+        h('span', this.props.t('cancel')),
+      ]),
+      h('div.add-token__header__title', this.props.t('addTokens')),
       !isShowingConfirmation && h('div.add-token__header__tabs', [
 
         h('div.add-token__header__tabs__tab', {
@@ -439,7 +389,7 @@
             'add-token__header__tabs__unselected cursor-pointer': displayedTab !== 'SEARCH',
           }),
           onClick: () => this.displayTab('SEARCH'),
-        }, t('search')),
+        }, this.props.t('search')),
 
         h('div.add-token__header__tabs__tab', {
           className: classnames('add-token__header__tabs__tab', {
@@ -447,7 +397,7 @@
             'add-token__header__tabs__unselected cursor-pointer': displayedTab !== 'CUSTOM_TOKEN',
           }),
           onClick: () => this.displayTab('CUSTOM_TOKEN'),
-        }, t('customToken')),
+        }, this.props.t('customToken')),
 
       ]),
     ]),
@@ -459,10 +409,10 @@
     !isShowingConfirmation && h('div.add-token__buttons', [
       h('button.btn-secondary--lg.add-token__cancel-button', {
         onClick: goHome,
-      }, t('cancel')),
+      }, this.props.t('cancel')),
       h('button.btn-primary--lg.add-token__confirm-button', {
         onClick: this.onNext,
-      }, t('next')),
+      }, this.props.t('next')),
     ]),
   ])
 }