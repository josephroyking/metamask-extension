const extend = require('xtend')
const EthStore = require('eth-store')
const MetaMaskProvider = require('web3-provider-engine/zero.js')
const IdentityStore = require('./lib/idStore')
const messageManager = require('./lib/message-manager')
const HostStore = require('./lib/remote-store.js').HostStore
const Web3 = require('web3')
const ConfigManager = require('./lib/config-manager')
const extension = require('./lib/extension')

module.exports = class MetamaskController {

  constructor (opts) {
    this.opts = opts
    this.configManager = new ConfigManager(opts)
    this.idStore = new IdentityStore({
      configManager: this.configManager,
    })
    this.provider = this.initializeProvider(opts)
    this.ethStore = new EthStore(this.provider)
    this.idStore.setStore(this.ethStore)
    this.messageManager = messageManager
    this.publicConfigStore = this.initPublicConfigStore()
  }

  getState () {
    return extend(
      this.ethStore.getState(),
      this.idStore.getState(),
      this.configManager.getConfig()
    )
  }

  getApi () {
    const idStore = this.idStore

    return {
      getState: (cb) => { cb(null, this.getState()) },
      setRpcTarget: this.setRpcTarget.bind(this),
      setProviderType: this.setProviderType.bind(this),
      useEtherscanProvider: this.useEtherscanProvider.bind(this),
      agreeToDisclaimer: this.agreeToDisclaimer.bind(this),
      agreeToEthWarning: this.agreeToEthWarning.bind(this),
      // forward directly to idStore
      createNewVault: idStore.createNewVault.bind(idStore),
      recoverFromSeed: idStore.recoverFromSeed.bind(idStore),
      submitPassword: idStore.submitPassword.bind(idStore),
      setSelectedAddress: idStore.setSelectedAddress.bind(idStore),
      approveTransaction: idStore.approveTransaction.bind(idStore),
      cancelTransaction: idStore.cancelTransaction.bind(idStore),
      signMessage: idStore.signMessage.bind(idStore),
      cancelMessage: idStore.cancelMessage.bind(idStore),
      setLocked: idStore.setLocked.bind(idStore),
      clearSeedWordCache: idStore.clearSeedWordCache.bind(idStore),
      exportAccount: idStore.exportAccount.bind(idStore),
      revealAccount: idStore.revealAccount.bind(idStore),
      saveAccountLabel: idStore.saveAccountLabel.bind(idStore),
      tryPassword: idStore.tryPassword.bind(idStore),
      recoverSeed: idStore.recoverSeed.bind(idStore),
      // coinbase
      buyEth: this.buyEth.bind(this),
    }
  }

  setupProviderConnection (stream, originDomain) {
    stream.on('data', this.onRpcRequest.bind(this, stream, originDomain))
  }

  onRpcRequest (stream, originDomain, request) {
    var payloads = Array.isArray(request) ? request : [request]
    payloads.forEach(function (payload) {
      // Append origin to rpc payload
      payload.origin = originDomain
      // Append origin to signature request
      if (payload.method === 'eth_sendTransaction') {
        payload.params[0].origin = originDomain
      } else if (payload.method === 'eth_sign') {
        payload.params.push({ origin: originDomain })
      }
    })

    // handle rpc request
    this.provider.sendAsync(request, function onPayloadHandled (err, response) {
      logger(err, request, response)
      if (response) {
        try {
          stream.write(response)
        } catch (err) {
          logger(err)
        }
      }
    })

    function logger (err, request, response) {
      if (err) return console.error(err)
      if (!request.isMetamaskInternal) {
        console.log(`RPC (${originDomain}):`, request, '->', response)
        if (response.error) {
          console.error('Error in RPC response:\n', response.error)
        }
      }
    }
  }

  sendUpdate () {
    if (this.remote) {
      this.remote.sendUpdate(this.getState())
    }
  }

  initializeProvider (opts) {
    const idStore = this.idStore

    var providerOpts = {
      rpcUrl: this.configManager.getCurrentRpcAddress(),
      // account mgmt
      getAccounts: (cb) => {
        var selectedAddress = idStore.getSelectedAddress()
        var result = selectedAddress ? [selectedAddress] : []
        cb(null, result)
      },
      // tx signing
      approveTransaction: this.newUnsignedTransaction.bind(this),
      signTransaction: idStore.signTransaction.bind(idStore),
      // msg signing
      approveMessage: this.newUnsignedMessage.bind(this),
      signMessage: idStore.signMessage.bind(idStore),
    }

    var provider = MetaMaskProvider(providerOpts)
    var web3 = new Web3(provider)
    idStore.web3 = web3
    idStore.getNetwork()

    provider.on('block', this.processBlock.bind(this))
    provider.on('error', idStore.getNetwork.bind(idStore))

    return provider
  }

  initPublicConfigStore () {
    // get init state
    var initPublicState = extend(
      idStoreToPublic(this.idStore.getState()),
      configToPublic(this.configManager.getConfig())
    )

    var publicConfigStore = new HostStore(initPublicState)

    // subscribe to changes
    this.configManager.subscribe(function (state) {
      storeSetFromObj(publicConfigStore, configToPublic(state))
    })
    this.idStore.on('update', function (state) {
      storeSetFromObj(publicConfigStore, idStoreToPublic(state))
    })

    // idStore substate
    function idStoreToPublic (state) {
      return {
        selectedAddress: state.selectedAddress,
      }
    }
    // config substate
    function configToPublic (state) {
      return {
        provider: state.provider,
        selectedAddress: state.selectedAccount,
      }
    }
    // dump obj into store
    function storeSetFromObj (store, obj) {
      Object.keys(obj).forEach(function (key) {
        store.set(key, obj[key])
      })
    }

    return publicConfigStore
  }

  newUnsignedTransaction (txParams, onTxDoneCb) {
    const idStore = this.idStore
    var state = idStore.getState()

    // It's locked
    if (!state.isUnlocked) {
      this.opts.unlockAccountMessage()
      idStore.addUnconfirmedTransaction(txParams, onTxDoneCb, noop)

    // It's unlocked
    } else {
      idStore.addUnconfirmedTransaction(txParams, onTxDoneCb, (err, txData) => {
        if (err) return onTxDoneCb(err)
        this.opts.showUnconfirmedTx(txParams, txData, onTxDoneCb)
      })
    }
  }

  newUnsignedMessage (msgParams, cb) {
    var state = this.idStore.getState()
    if (!state.isUnlocked) {
      this.opts.unlockAccountMessage()
    } else {
      this.addUnconfirmedMessage(msgParams, cb)
    }
  }

  addUnconfirmedMessage (msgParams, cb) {
    const idStore = this.idStore
    const msgId = idStore.addUnconfirmedMessage(msgParams, cb)
    this.opts.showUnconfirmedMessage(msgParams, msgId)
  }

  setupPublicConfig (stream) {
    var storeStream = this.publicConfigStore.createStream()
    stream.pipe(storeStream).pipe(stream)
  }

  // Log blocks
  processBlock (block) {
    console.log(`BLOCK CHANGED: #${block.number.toString('hex')} 0x${block.hash.toString('hex')}`)
    this.verifyNetwork()
  }

  verifyNetwork () {
    // Check network when restoring connectivity:
    if (this.idStore._currentState.network === 'loading') {
      this.idStore.getNetwork()
    }
  }

  // config
  //

  agreeToDisclaimer (cb) {
    try {
      this.configManager.setConfirmed(true)
      cb()
    } catch (e) {
      cb(e)
    }
  }

  agreeToEthWarning (cb) {
    try {
<<<<<<< HEAD
      this.configManager.setShouldntShowWarning(true)
=======
      this.configManager.setShouldntShowWarning()
>>>>>>> c48b60d7
      cb()
    } catch (e) {
      cb(e)
    }
  }

  // called from popup
  setRpcTarget (rpcTarget) {
    this.configManager.setRpcTarget(rpcTarget)
    extension.runtime.reload()
    this.idStore.getNetwork()
  }

  setProviderType (type) {
    this.configManager.setProviderType(type)
    extension.runtime.reload()
    this.idStore.getNetwork()
  }

  useEtherscanProvider () {
    this.configManager.useEtherscanProvider()
    extension.runtime.reload()
  }

  buyEth (address, amount) {
    if (!amount) amount = '5'

    var network = this.idStore._currentState.network
    var url = `https://buy.coinbase.com/?code=9ec56d01-7e81-5017-930c-513daa27bb6a&amount=${amount}&address=${address}&crypto_currency=ETH`

    if (network === '2') {
      url = 'https://testfaucet.metamask.io/'
    }

    extension.tabs.create({
      url,
    })
  }

}

function noop () {}<|MERGE_RESOLUTION|>--- conflicted
+++ resolved
@@ -243,11 +243,7 @@
 
   agreeToEthWarning (cb) {
     try {
-<<<<<<< HEAD
-      this.configManager.setShouldntShowWarning(true)
-=======
       this.configManager.setShouldntShowWarning()
->>>>>>> c48b60d7
       cb()
     } catch (e) {
       cb(e)
