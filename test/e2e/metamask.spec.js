const path = require('path')
const assert = require('assert')
const { By, Key, until } = require('selenium-webdriver')
const { delay, createModifiedTestBuild, setupBrowserAndExtension, verboseReportOnFailure } = require('./func')

describe('Metamask popup page', function () {
  const browser = process.env.SELENIUM_BROWSER
  let driver, accountAddress, tokenAddress, extensionUri

  this.timeout(0)

  before(async function () {
    const srcPath = path.resolve(`dist/${browser}`)
    const { extPath } = await createModifiedTestBuild({ browser, srcPath })
    const installResult = await setupBrowserAndExtension({ browser, extPath })
    driver = installResult.driver
    extensionUri = installResult.extensionUri

    await driver.get(extensionUri)
    await delay(300)
  })

  afterEach(async function () {
    // logs command not supported in firefox
    // https://github.com/SeleniumHQ/selenium/issues/2910
    if (browser === 'chrome') {
      // check for console errors
      const errors = await checkBrowserForConsoleErrors()
      if (errors.length) {
        const errorReports = errors.map(err => err.message)
        const errorMessage = `Errors found in browser console:\n${errorReports.join('\n')}`
        this.test.error(new Error(errorMessage))
      }
    }
    // gather extra data if test failed
    if (this.currentTest.state === 'failed') {
      await verboseReportOnFailure({ browser, driver, title: this.currentTest.title })
    }
  })

  after(async function () {
    await driver.quit()
  })

  describe('Setup', function () {

    it('switches to Chrome extensions list', async function () {
      const windowHandles = await driver.getAllWindowHandles()
      await driver.switchTo().window(windowHandles[0])
    })

<<<<<<< HEAD
=======
    it('does not select the new UI option', async () => {
      await delay(300)
      const button = await driver.findElement(By.xpath("//button[contains(text(), 'No thanks, maybe later')]"))
      await button.click()
      await delay(1000)
    })

    it('sets provider type to localhost', async function () {
      await delay(300)
      await setProviderType('localhost')
    })

>>>>>>> 4f02726f
  })

  describe('Account Creation', () => {

    it('matches MetaMask title', async () => {
      const title = await driver.getTitle()
      assert.equal(title, 'MetaMask', 'title matches MetaMask')
      await delay(300)
    })

    it('show terms of use', async () => {
      const terms = await driver.findElement(By.css('.terms-header')).getText()
      assert.equal(terms, 'TERMS OF USE', 'shows terms of use')
      delay(300)
    })

    it('checks if the TOU button is disabled', async () => {
      const button = await driver.findElement(By.css('button')).isEnabled()
      assert.equal(button, false, 'disabled continue button')
      const element = await driver.findElement(By.linkText('Attributions'))
      await driver.executeScript('arguments[0].scrollIntoView(true)', element)
      await delay(700)
    })

    it('allows the button to be clicked when scrolled to the bottom of TOU', async () => {
      const button = await driver.findElement(By.css('#app-content > div > div.app-primary.from-right > div > div.flex-column.flex-center.flex-grow > button'))
      await button.click()
      await delay(300)
    })

    it('shows privacy notice', async () => {
      const privacy = await driver.findElement(By.css('.terms-header')).getText()
      assert.equal(privacy, 'PRIVACY NOTICE', 'shows privacy notice')
      await driver.findElement(By.css('button')).click()
      await delay(300)
    })

    it('shows phishing notice', async () => {
      const noticeHeader = await driver.findElement(By.css('.terms-header')).getText()
      assert.equal(noticeHeader, 'PHISHING WARNING', 'shows phishing warning')
      const element = await driver.findElement(By.css('.markdown'))
      await driver.executeScript('arguments[0].scrollTop = arguments[0].scrollHeight', element)
      await delay(300)
      await driver.findElement(By.css('button')).click()
      await delay(300)
    })

    it('accepts password with length of eight', async () => {
      const passwordBox = await driver.findElement(By.id('password-box'))
      const passwordBoxConfirm = await driver.findElement(By.id('password-box-confirm'))
      const button = await driver.findElements(By.css('button'))

      await passwordBox.sendKeys('123456789')
      await passwordBoxConfirm.sendKeys('123456789')
      await button[0].click()
      await delay(500)
    })

    it('shows value was created and seed phrase', async () => {
      await delay(300)
      const seedPhrase = await driver.findElement(By.css('.twelve-word-phrase')).getText()
      assert.equal(seedPhrase.split(' ').length, 12)
      const continueAfterSeedPhrase = await driver.findElement(By.css('#app-content > div > div.app-primary.from-right > div > button:nth-child(4)'))
      assert.equal(await continueAfterSeedPhrase.getText(), `I'VE COPIED IT SOMEWHERE SAFE`)
      await continueAfterSeedPhrase.click()
      await delay(300)
    })

    it('adds a second account', async function () {
      await driver.findElement(By.css('div.full-width > div > div:nth-child(2) > span > div')).click()
      await delay(300)
      await driver.findElement(By.css('div.full-width > div > div:nth-child(2) > span > div > div > span > div > li:nth-child(3) > span')).click()
    })

    it('shows account address', async function () {
      await delay(300)
      accountAddress = await driver.findElement(By.css('#app-content > div > div.app-primary.from-left > div > div > div:nth-child(1) > flex-column > div.flex-row > div')).getText()
    })

    it('logs out of the vault', async () => {
      await driver.findElement(By.css('.sandwich-expando')).click()
      await delay(500)
      const logoutButton = await driver.findElement(By.css('.menu-droppo > li:nth-child(3)'))
      assert.equal(await logoutButton.getText(), 'Log Out')
      await logoutButton.click()
    })

    it('accepts account password after lock', async () => {
      await delay(500)
      await driver.findElement(By.id('password-box')).sendKeys('123456789')
      await driver.findElement(By.id('password-box')).sendKeys(Key.ENTER)
      await delay(500)
    })

    it('shows QR code option', async () => {
      await delay(300)
      await driver.findElement(By.css('.fa-ellipsis-h')).click()
      await driver.findElement(By.css('#app-content > div > div.app-primary.from-right > div > div > div:nth-child(1) > flex-column > div.name-label > div > span > i > div > div > li:nth-child(3)')).click()
      await delay(300)
    })

    it('checks QR code address is the same as account details address', async () => {
      const QRaccountAddress = await driver.findElement(By.css('.ellip-address')).getText()
      assert.equal(accountAddress.toLowerCase(), QRaccountAddress)
      await driver.findElement(By.css('.fa-arrow-left')).click()
      await delay(500)
    })
  })

  describe('Import Ganache seed phrase', function () {

    it('logs out', async function () {
      await driver.findElement(By.css('.sandwich-expando')).click()
      await delay(200)
      const logOut = await driver.findElement(By.css('.menu-droppo > li:nth-child(3)'))
      assert.equal(await logOut.getText(), 'Log Out')
      await logOut.click()
      await delay(300)
    })

    it('restores from seed phrase', async function () {
      const restoreSeedLink = await driver.findElement(By.css('#app-content > div > div.app-primary.from-left > div > div.flex-row.flex-center.flex-grow > p'))
      assert.equal(await restoreSeedLink.getText(), 'Restore from seed phrase')
      await restoreSeedLink.click()
      await delay(100)
    })

    it('adds seed phrase', async function () {
      const testSeedPhrase = 'phrase upgrade clock rough situate wedding elder clever doctor stamp excess tent'
      const seedTextArea = await driver.findElement(By.css('#app-content > div > div.app-primary.from-left > div > textarea'))
      await seedTextArea.sendKeys(testSeedPhrase)

      await driver.findElement(By.id('password-box')).sendKeys('123456789')
      await driver.findElement(By.id('password-box-confirm')).sendKeys('123456789')
      await driver.findElement(By.css('#app-content > div > div.app-primary.from-left > div > div > button:nth-child(2)')).click()
      await delay(500)
    })

    it('balance renders', async function () {
      await delay(200)
      const balance = await driver.findElement(By.css('#app-content > div > div.app-primary.from-right > div > div > div.flex-row > div.ether-balance.ether-balance-amount > div > div > div:nth-child(1) > div:nth-child(1)'))
      assert.equal(await balance.getText(), '100.000')
      await delay(200)
    })

    it('sends transaction', async function () {
     const sendButton = await driver.findElement(By.css('#app-content > div > div.app-primary.from-right > div > div > div.flex-row > button:nth-child(4)'))
     assert.equal(await sendButton.getText(), 'SEND')
     await sendButton.click()
     await delay(200)
    })

    it('adds recipient address and amount', async function () {
      const sendTranscationScreen = await driver.findElement(By.css('#app-content > div > div.app-primary.from-right > div > h3:nth-child(2)')).getText()
      assert.equal(sendTranscationScreen, 'SEND TRANSACTION')
      const inputAddress = await driver.findElement(By.css('#app-content > div > div.app-primary.from-right > div > section:nth-child(3) > div > input'))
      const inputAmmount = await driver.findElement(By.css('#app-content > div > div.app-primary.from-right > div > section:nth-child(4) > input'))
      await inputAddress.sendKeys('0x2f318C334780961FB129D2a6c30D0763d9a5C970')
      await inputAmmount.sendKeys('10')
      await driver.findElement(By.css('#app-content > div > div.app-primary.from-right > div > section:nth-child(4) > button')).click()
      await delay(300)
    })

    it('confirms transaction', async function () {
      await delay(300)
      const bySubmitButton = By.css('#pending-tx-form > div.flex-row.flex-space-around.conf-buttons > input')
      const submitButton = await driver.wait(until.elementLocated(bySubmitButton))

      submitButton.click()

      await delay(1500)
    })

    it('finds the transaction in the transactions list', async function () {
      const tranasactionAmount = await driver.findElement(By.css('#app-content > div > div.app-primary.from-left > div > section > section > div > div > div > div.ether-balance.ether-balance-amount > div > div > div > div:nth-child(1)'))
      assert.equal(await tranasactionAmount.getText(), '10.0')
    })
  })

  describe('Token Factory', function () {

    it('navigates to token factory', async function () {
      await driver.get('http://tokenfactory.surge.sh/')
    })

    it('navigates to create token contract link', async function () {
      const createToken = await driver.findElement(By.css('#bs-example-navbar-collapse-1 > ul > li:nth-child(3) > a'))
      await createToken.click()
    })

    it('adds input for token', async function () {
      const totalSupply = await driver.findElement(By.css('#main > div > div > div > div:nth-child(2) > div > div:nth-child(5) > input'))
      const tokenName = await driver.findElement(By.css('#main > div > div > div > div:nth-child(2) > div > div:nth-child(6) > input'))
      const tokenDecimal = await driver.findElement(By.css('#main > div > div > div > div:nth-child(2) > div > div:nth-child(7) > input'))
      const tokenSymbol = await driver.findElement(By.css('#main > div > div > div > div:nth-child(2) > div > div:nth-child(8) > input'))
      const createToken = await driver.findElement(By.css('#main > div > div > div > div:nth-child(2) > div > button'))

      await totalSupply.sendKeys('100')
      await tokenName.sendKeys('Test')
      await tokenDecimal.sendKeys('0')
      await tokenSymbol.sendKeys('TST')
      await createToken.click()
      await delay(1000)
    })

    // There is an issue with blank confirmation window in Firefox, but the button is still there and the driver is able to clicked (?.?)
    it('confirms transaction in MetaMask popup', async function () {
      const windowHandles = await driver.getAllWindowHandles()
      await driver.switchTo().window(windowHandles[windowHandles.length - 1])
      const byMetamaskSubmit = By.css('#pending-tx-form > div.flex-row.flex-space-around.conf-buttons > input')
      const metamaskSubmit = await driver.wait(until.elementLocated(byMetamaskSubmit))
      await metamaskSubmit.click()
      await delay(1000)
    })

    it('switches back to Token Factory to grab the token contract address', async function () {
      const windowHandles = await driver.getAllWindowHandles()
      await driver.switchTo().window(windowHandles[0])
      const tokenContactAddress = await driver.findElement(By.css('#main > div > div > div > div:nth-child(2) > span:nth-child(3)'))
      tokenAddress = await tokenContactAddress.getText()
      await delay(500)
    })

    it('navigates back to MetaMask popup in the tab', async function () {
      await driver.get(extensionUri)
      await delay(700)
    })
  })

  describe('Add Token', function () {

    it('switches to the add token screen', async function () {
      const tokensTab = await driver.findElement(By.css('#app-content > div > div.app-primary.from-right > div > section > div > div.inactiveForm.pointer'))
      assert.equal(await tokensTab.getText(), 'TOKENS')
      await tokensTab.click()
      await delay(300)
    })

    it('navigates to the add token screen', async function () {
      const addTokenButton = await driver.findElement(By.css('#app-content > div > div.app-primary.from-right > div > section > div.full-flex-height > div > button'))
      assert.equal(await addTokenButton.getText(), 'ADD TOKEN')
      await addTokenButton.click()
    })

    it('checks add token screen rendered', async function () {
      const addTokenScreen = await driver.findElement(By.css('#app-content > div > div.app-primary.from-right > div > div.section-title.flex-row.flex-center > h2'))
      assert.equal(await addTokenScreen.getText(), 'ADD TOKEN')
    })

    it('adds token parameters', async function () {
      const tokenContractAddress = await driver.findElement(By.css('#token-address'))
      await tokenContractAddress.sendKeys(tokenAddress)
      await delay(300)
      await driver.findElement(By.css('#app-content > div > div.app-primary.from-right > div > div.flex-column.flex-justify-center.flex-grow.select-none > div > button')).click()
      await delay(200)
    })

    it('checks the token balance', async function () {
      const tokenBalance = await driver.findElement(By.css('#app-content > div > div.app-primary.from-left > div > section > div.full-flex-height > ol > li:nth-child(2) > h3'))
      assert.equal(await tokenBalance.getText(), '100 TST')
    })
  })

  async function checkBrowserForConsoleErrors () {
    const ignoredLogTypes = ['WARNING']
    const ignoredErrorMessages = [
      // React throws error warnings on "dataset", but still sets the data-* properties correctly
      'Warning: Unknown prop `dataset` on ',
      // Third-party Favicon 404s show up as errors
      'favicon.ico - Failed to load resource: the server responded with a status of 404 (Not Found)',
      // React Development build - known issue blocked by test build sys
      'Warning: It looks like you\'re using a minified copy of the development build of React.',
      // Redux Development build - known issue blocked by test build sys
      'This means that you are running a slower development build of Redux.',
    ]
    const browserLogs = await driver.manage().logs().get('browser')
    const errorEntries = browserLogs.filter(entry => !ignoredLogTypes.includes(entry.level.toString()))
    const errorObjects = errorEntries.map(entry => entry.toJSON())
    // ignore all errors that contain a message in `ignoredErrorMessages`
    const matchedErrorObjects = errorObjects.filter(entry => !ignoredErrorMessages.some(message => entry.message.includes(message)))
    return matchedErrorObjects
  }

})<|MERGE_RESOLUTION|>--- conflicted
+++ resolved
@@ -49,8 +49,6 @@
       await driver.switchTo().window(windowHandles[0])
     })
 
-<<<<<<< HEAD
-=======
     it('does not select the new UI option', async () => {
       await delay(300)
       const button = await driver.findElement(By.xpath("//button[contains(text(), 'No thanks, maybe later')]"))
@@ -63,7 +61,6 @@
       await setProviderType('localhost')
     })
 
->>>>>>> 4f02726f
   })
 
   describe('Account Creation', () => {
@@ -326,6 +323,10 @@
       assert.equal(await tokenBalance.getText(), '100 TST')
     })
   })
+
+  async function setProviderType (type) {
+    await driver.executeScript('window.metamask.setProviderType(arguments[0])', type)
+  }
 
   async function checkBrowserForConsoleErrors () {
     const ignoredLogTypes = ['WARNING']
