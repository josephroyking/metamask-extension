const path = require('path')
const assert = require('assert')
const webdriver = require('selenium-webdriver')
const { By, Key, until } = webdriver
const {
  delay,
  createModifiedTestBuild,
  setupBrowserAndExtension,
  verboseReportOnFailure,
} = require('../func')
const {
  findElement,
  findElements,
  checkBrowserForConsoleErrors,
<<<<<<< HEAD
=======
  loadExtension,
  verboseReportOnFailure,
  openNewPage,
>>>>>>> 4c86f25f
} = require('./helpers')

describe('MetaMask', function () {
  const browser = process.env.SELENIUM_BROWSER
  let driver
  let extensionUri
  let tokenAddress

  const testSeedPhrase = 'phrase upgrade clock rough situate wedding elder clever doctor stamp excess tent'
  const tinyDelayMs = 1000
  const regularDelayMs = tinyDelayMs * 2
  const largeDelayMs = regularDelayMs * 2
  const waitingNewPageDelayMs = regularDelayMs * 30

  this.timeout(0)
  this.bail(true)

  before(async function () {
    const srcPath = path.resolve(`dist/${browser}`)
    const { extPath } = await createModifiedTestBuild({ browser, srcPath })
    const installResult = await setupBrowserAndExtension({ browser, extPath })
    driver = installResult.driver
    extensionUri = installResult.extensionUri

    await driver.get(extensionUri)
    await delay(tinyDelayMs)
  })

  afterEach(async function () {
    if (browser === 'chrome') {
      const errors = await checkBrowserForConsoleErrors(driver)
      if (errors.length) {
        const errorReports = errors.map(err => err.message)
        const errorMessage = `Errors found in browser console:\n${errorReports.join('\n')}`
        console.error(new Error(errorMessage))
      }
    }
    if (this.currentTest.state === 'failed') {
<<<<<<< HEAD
      await verboseReportOnFailure({ browser, driver, title: this.currentTest.title })
      await delay(1000000)
=======
      await verboseReportOnFailure(driver, this.currentTest)
>>>>>>> 4c86f25f
    }
  })

  after(async function () {
    await driver.quit()
  })

  describe('New UI setup', async function () {
    let networkSelector
    it('switches to first tab', async function () {
      const [firstTab] = await driver.getAllWindowHandles()
      await driver.switchTo().window(firstTab)
      await delay(regularDelayMs)
      try {
        networkSelector = await findElement(driver, By.css('#network_component'))
      } catch (e) {
        await loadExtension(driver, extensionId)
      }
      await delay(regularDelayMs)
    })

<<<<<<< HEAD
=======
    it('use the local network', async function () {
      await networkSelector.click()
      await delay(regularDelayMs)

      const localhost = await findElement(driver, By.xpath(`//li[contains(text(), 'Localhost')]`))
      await localhost.click()
      await delay(regularDelayMs)
    })

>>>>>>> 4c86f25f
    it('selects the new UI option', async () => {
      const button = await findElement(driver, By.xpath("//p[contains(text(), 'Try Beta Version')]"))
      await button.click()
      await delay(regularDelayMs)

      // Close all other tabs
      let [oldUi, tab1, tab2] = await driver.getAllWindowHandles()
      await driver.switchTo().window(oldUi)
      await driver.close()

      await driver.switchTo().window(tab1)
      const tab1Url = await driver.getCurrentUrl()
      if (tab1Url.match(/metamask.io/)) {
        await driver.switchTo().window(tab1)
        await driver.close()
        await driver.switchTo().window(tab2)
      } else if (tab2) {
        await driver.switchTo().window(tab2)
        await driver.close()
        await driver.switchTo().window(tab1)
      }
      await delay(regularDelayMs)

      const continueBtn = await findElement(driver, By.css('.welcome-screen__button'))
      await continueBtn.click()
      await delay(regularDelayMs)
    })
  })

  describe('Going through the first time flow', () => {
    it('accepts a secure password', async () => {
      const passwordBox = await findElement(driver, By.css('.create-password #create-password'))
      const passwordBoxConfirm = await findElement(driver, By.css('.create-password #confirm-password'))
      const button = await findElement(driver, By.css('.create-password button'))

      await passwordBox.sendKeys('correct horse battery staple')
      await passwordBoxConfirm.sendKeys('correct horse battery staple')
      await button.click()
      await delay(regularDelayMs)
    })

    it('clicks through the unique image screen', async () => {
      const nextScreen = await findElement(driver, By.css('.unique-image button'))
      await nextScreen.click()
      await delay(regularDelayMs)
    })

    it('clicks through the ToS', async () => {
      // terms of use
      const canClickThrough = await driver.findElement(By.css('.tou button')).isEnabled()
      assert.equal(canClickThrough, false, 'disabled continue button')
      const bottomOfTos = await findElement(driver, By.linkText('Attributions'))
      await driver.executeScript('arguments[0].scrollIntoView(true)', bottomOfTos)
      await delay(regularDelayMs)
      const acceptTos = await findElement(driver, By.css('.tou button'))
      driver.wait(until.elementIsEnabled(acceptTos))
      await acceptTos.click()
      await delay(regularDelayMs)
    })

    it('clicks through the privacy notice', async () => {
      // privacy notice
      const nextScreen = await findElement(driver, By.css('.tou button'))
      await nextScreen.click()
      await delay(regularDelayMs)
    })

    it('clicks through the phishing notice', async () => {
      // phishing notice
      const noticeElement = await driver.findElement(By.css('.markdown'))
      await driver.executeScript('arguments[0].scrollTop = arguments[0].scrollHeight', noticeElement)
      await delay(regularDelayMs)
      const nextScreen = await findElement(driver, By.css('.tou button'))
      await nextScreen.click()
      await delay(regularDelayMs)
    })

    let seedPhrase

    it('reveals the seed phrase', async () => {
      const byRevealButton = By.css('.backup-phrase__secret-blocker .backup-phrase__reveal-button')
      await driver.wait(until.elementLocated(byRevealButton, 10000))
      const revealSeedPhraseButton = await findElement(driver, byRevealButton, 10000)
      await revealSeedPhraseButton.click()
      await delay(regularDelayMs)

      seedPhrase = await driver.findElement(By.css('.backup-phrase__secret-words')).getText()
      assert.equal(seedPhrase.split(' ').length, 12)
      await delay(regularDelayMs)

      const nextScreen = await findElement(driver, By.css('.backup-phrase button'))
      await nextScreen.click()
      await delay(regularDelayMs)
    })

    async function retypeSeedPhrase (words) {
      try {
        const word0 = await findElement(driver, By.xpath(`//button[contains(text(), '${words[0]}')]`), 10000)

        await word0.click()
        await delay(tinyDelayMs)

        const word1 = await findElement(driver, By.xpath(`//button[contains(text(), '${words[1]}')]`), 10000)

        await word1.click()
        await delay(tinyDelayMs)

        const word2 = await findElement(driver, By.xpath(`//button[contains(text(), '${words[2]}')]`), 10000)

        await word2.click()
        await delay(tinyDelayMs)

        const word3 = await findElement(driver, By.xpath(`//button[contains(text(), '${words[3]}')]`), 10000)

        await word3.click()
        await delay(tinyDelayMs)

        const word4 = await findElement(driver, By.xpath(`//button[contains(text(), '${words[4]}')]`), 10000)

        await word4.click()
        await delay(tinyDelayMs)

        const word5 = await findElement(driver, By.xpath(`//button[contains(text(), '${words[5]}')]`), 10000)

        await word5.click()
        await delay(tinyDelayMs)

        const word6 = await findElement(driver, By.xpath(`//button[contains(text(), '${words[6]}')]`), 10000)

        await word6.click()
        await delay(tinyDelayMs)

        const word7 = await findElement(driver, By.xpath(`//button[contains(text(), '${words[7]}')]`), 10000)

        await word7.click()
        await delay(tinyDelayMs)

        const word8 = await findElement(driver, By.xpath(`//button[contains(text(), '${words[8]}')]`), 10000)

        await word8.click()
        await delay(tinyDelayMs)

        const word9 = await findElement(driver, By.xpath(`//button[contains(text(), '${words[9]}')]`), 10000)

        await word9.click()
        await delay(tinyDelayMs)

        const word10 = await findElement(driver, By.xpath(`//button[contains(text(), '${words[10]}')]`), 10000)

        await word10.click()
        await delay(tinyDelayMs)
      
        const word11 = await findElement(driver, By.xpath(`//button[contains(text(), '${words[11]}')]`), 10000)
        await word11.click()
        await delay(tinyDelayMs)
      } catch (e) {
        await loadExtension(driver, extensionId)
        await retypeSeedPhrase(words)
      }
    }

    it('can retype the seed phrase', async () => {
      const words = seedPhrase.split(' ')

      await retypeSeedPhrase(words)

      const confirm = await findElement(driver, By.xpath(`//button[contains(text(), 'Confirm')]`))
      await confirm.click()
      await delay(regularDelayMs)
    })

    it('clicks through the deposit modal', async () => {
      const byBuyModal = By.css('span .modal')
      const buyModal = await driver.wait(until.elementLocated(byBuyModal))
      const closeModal = await findElement(driver, By.css('.page-container__header-close'))
      await closeModal.click()
      await driver.wait(until.stalenessOf(buyModal))
      await delay(regularDelayMs)
    })
  })

  describe('Show account information', () => {
    it('shows the QR code for the account', async () => {
      await driver.findElement(By.css('.wallet-view__details-button')).click()
      await driver.findElement(By.css('.qr-wrapper')).isDisplayed()
      await delay(regularDelayMs)

      let accountModal = await driver.findElement(By.css('span .modal'))

      await driver.executeScript("document.querySelector('.account-modal-close').click()")

      await driver.wait(until.stalenessOf(accountModal))
      await delay(regularDelayMs)
    })
  })

  describe('Log out an log back in', () => {
    it('logs out of the account', async () => {
      await driver.findElement(By.css('.account-menu__icon')).click()
      await delay(regularDelayMs)

      const logoutButton = await findElement(driver, By.css('.account-menu__logout-button'))
      assert.equal(await logoutButton.getText(), 'Log out')
      await logoutButton.click()
      await delay(regularDelayMs)
    })

    it('accepts the account password after lock', async () => {
      await driver.findElement(By.id('password')).sendKeys('correct horse battery staple')
      await driver.findElement(By.id('password')).sendKeys(Key.ENTER)
      await delay(regularDelayMs * 4)
    })
  })

  describe('Add account', () => {
    it('choose Create Account from the account menu', async () => {
      await driver.findElement(By.css('.account-menu__icon')).click()
      await delay(regularDelayMs)

      const createAccount = await findElement(driver, By.xpath(`//div[contains(text(), 'Create Account')]`))
      await createAccount.click()
      await delay(regularDelayMs)
    })

    it('set account name', async () => {
      const accountName = await findElement(driver, By.css('.new-account-create-form input'))
      await accountName.sendKeys('2nd account')
      await delay(regularDelayMs)

      const create = await findElement(driver, By.xpath(`//button[contains(text(), 'Create')]`))
      await create.click()
      await delay(regularDelayMs)
    })

    it('should correct account name', async () => {
      const accountName = await findElement(driver, By.css('.account-name'))
      assert.equal(await accountName.getText(), '2nd account')
      await delay(regularDelayMs)
    })
  })

  describe('Import seed phrase', () => {
    it('logs out of the vault', async () => {
      await driver.findElement(By.css('.account-menu__icon')).click()
      await delay(regularDelayMs)

      const logoutButton = await findElement(driver, By.css('.account-menu__logout-button'))
      assert.equal(await logoutButton.getText(), 'Log out')
      await logoutButton.click()
      await delay(regularDelayMs)
    })

    it('imports seed phrase', async () => {
      const restoreSeedLink = await findElement(driver, By.css('.unlock-page__link--import'))
      assert.equal(await restoreSeedLink.getText(), 'Import using account seed phrase')
      await restoreSeedLink.click()
      await delay(regularDelayMs)

      const seedTextArea = await findElement(driver, By.css('textarea'))
      await seedTextArea.sendKeys(testSeedPhrase)
      await delay(regularDelayMs)

      await driver.findElement(By.id('password-box')).sendKeys('correct horse battery staple')
      await driver.findElement(By.id('password-box-confirm')).sendKeys('correct horse battery staple')
      await driver.findElement(By.css('button:nth-child(2)')).click()
      await delay(regularDelayMs)
    })

    it('balance renders', async () => {
      const balance = await findElement(driver, By.css('.balance-display .token-amount'))
      const tokenAmount = await balance.getText()
      assert.equal(tokenAmount, '100.000 ETH')
      await delay(regularDelayMs)
    })
  })

  describe('Send ETH from inside MetaMask', () => {
    it('starts to send a transaction', async function () {
      const sendButton = await findElement(driver, By.xpath(`//button[contains(text(), 'Send')]`))
      await sendButton.click()
      await delay(regularDelayMs)

      const inputAddress = await findElement(driver, By.css('input[placeholder="Recipient Address"]'))
      const inputAmount = await findElement(driver, By.css('.currency-display__input'))
      await inputAddress.sendKeys('0x2f318C334780961FB129D2a6c30D0763d9a5C970')
      await inputAmount.sendKeys('1')

      // Set the gas limit
      const configureGas = await findElement(driver, By.css('.send-v2__gas-fee-display button'))
      await configureGas.click()
      await delay(regularDelayMs)

      const gasModal = await driver.findElement(By.css('span .modal'))

      const save = await findElement(driver, By.xpath(`//button[contains(text(), 'Save')]`))
      await save.click()
      await driver.wait(until.stalenessOf(gasModal))
      await delay(regularDelayMs)

      // Continue to next screen
      const nextScreen = await findElement(driver, By.xpath(`//button[contains(text(), 'Next')]`))
      await nextScreen.click()
      await delay(regularDelayMs)
    })

    it('confirms the transaction', async function () {
      const confirmButton = await findElement(driver, By.xpath(`//button[contains(text(), 'Confirm')]`))
      await confirmButton.click()
      await delay(regularDelayMs)
    })

    it('finds the transaction in the transactions list', async function () {
      const transactions = await findElements(driver, By.css('.tx-list-item'))
      assert.equal(transactions.length, 1)

      const txValues = await findElement(driver, By.css('.tx-list-value'))
      await driver.wait(until.elementTextMatches(txValues, /1\sETH/), 10000)
    })
  })

  describe('Send ETH from Faucet', () => {
    it('starts a send transaction inside Faucet', async () => {
      await openNewPage(driver, 'https://faucet.metamask.io')

      const [extension, faucet] = await driver.getAllWindowHandles()
      await driver.switchTo().window(faucet)

      const faucetPageTitle = await findElement(driver, By.css('.container-fluid'))
      await driver.wait(until.elementTextMatches(faucetPageTitle, /MetaMask/))
      await delay(regularDelayMs)

      const send1eth = await findElement(driver, By.xpath(`//button[contains(text(), '10 ether')]`), 14000)
      await send1eth.click()
      await delay(regularDelayMs)

      await driver.switchTo().window(extension)
      await driver.get(extensionUri)
      await delay(regularDelayMs)

      const confirmButton = await findElement(driver, By.xpath(`//button[contains(text(), 'Confirm')]`), 14000)
      await confirmButton.click()
      await delay(regularDelayMs)

      await driver.switchTo().window(faucet)
      await delay(regularDelayMs)
      await driver.close()
      await delay(regularDelayMs)
      await driver.switchTo().window(extension)
      await delay(regularDelayMs)
      await driver.get(extensionUri)
      await delay(regularDelayMs)
    })
  })

  describe('Deploy contract and call contract methods', () => {
    let extension
    let contractTestPage
    it('confirms a deploy contract transaction', async () => {
      await openNewPage(driver, 'http://127.0.0.1:8080/');

      [extension, contractTestPage] = await driver.getAllWindowHandles()
      await delay(regularDelayMs)

      const deployContractButton = await findElement(driver, By.css('#deployButton'))
      await deployContractButton.click()
      await delay(regularDelayMs)

      await driver.switchTo().window(extension)
      await delay(regularDelayMs)

      const txListItem = await findElement(driver, By.css('.tx-list-item'))
      await txListItem.click()
      await delay(regularDelayMs)

      const confirmButton = await findElement(driver, By.xpath(`//button[contains(text(), 'Confirm')]`))
      await confirmButton.click()
      await delay(regularDelayMs)

      const txStatuses = await findElements(driver, By.css('.tx-list-status'))
      await driver.wait(until.elementTextMatches(txStatuses[0], /Confirmed/))

      const txAccounts = await findElements(driver, By.css('.tx-list-account'))
      assert.equal(await txAccounts[0].getText(), 'Contract Deployment')
    })

    it('calls and confirms a contract method where ETH is sent', async () => {
      await driver.switchTo().window(contractTestPage)
      await delay(regularDelayMs)

      const depositButton = await findElement(driver, By.css('#depositButton'))
      await depositButton.click()
      await delay(regularDelayMs)

      await driver.switchTo().window(extension)
      await delay(regularDelayMs)

      const txListItem = await findElement(driver, By.css('.tx-list-item'))
      await txListItem.click()
      await delay(regularDelayMs)

      // Set the gas limit
      const configureGas = await findElement(driver, By.css('.sliders-icon-container'))
      await configureGas.click()
      await delay(regularDelayMs)

      let gasModal = await driver.findElement(By.css('span .modal'))
      await driver.wait(until.elementLocated(By.css('.send-v2__customize-gas__title')))

      const [gasPriceInput, gasLimitInput] = await findElements(driver, By.css('.customize-gas-input'))
      await gasPriceInput.clear()
      await gasPriceInput.sendKeys('10')
      await gasLimitInput.clear()
      await gasLimitInput.sendKeys('60001')

      const save = await findElement(driver, By.xpath(`//button[contains(text(), 'Save')]`))
      await save.click()
      await delay(regularDelayMs)

      await driver.wait(until.stalenessOf(gasModal))

      const confirmButton = await findElement(driver, By.xpath(`//button[contains(text(), 'Confirm')]`))
      await confirmButton.click()
      await delay(regularDelayMs)

      const txStatuses = await findElements(driver, By.css('.tx-list-status'))
      await driver.wait(until.elementTextMatches(txStatuses[0], /Confirmed/))

      const txValues = await findElement(driver, By.css('.tx-list-value'))
      await driver.wait(until.elementTextMatches(txValues, /3\sETH/), 10000)

      const txAccounts = await findElements(driver, By.css('.tx-list-account'))
      const firstTxAddress = await txAccounts[0].getText()
      assert(firstTxAddress.match(/^0x\w{8}\.{3}\w{4}$/))
    })

    it('calls and confirms a contract method where ETH is received', async () => {
      await driver.switchTo().window(contractTestPage)
      await delay(regularDelayMs)

      const withdrawButton = await findElement(driver, By.css('#withdrawButton'))
      await withdrawButton.click()
      await delay(regularDelayMs)

      await driver.switchTo().window(extension)
      await delay(regularDelayMs)

      const txListItem = await findElement(driver, By.css('.tx-list-item'))
      await txListItem.click()
      await delay(regularDelayMs)

      const confirmButton = await findElement(driver, By.xpath(`//button[contains(text(), 'Confirm')]`))
      await confirmButton.click()
      await delay(regularDelayMs)

      const txStatuses = await findElements(driver, By.css('.tx-list-status'))
      await driver.wait(until.elementTextMatches(txStatuses[0], /Confirmed/))

      const txValues = await findElement(driver, By.css('.tx-list-value'))
      await driver.wait(until.elementTextMatches(txValues, /0\sETH/), 10000)

      await driver.switchTo().window(contractTestPage)
      await driver.close()
      await driver.switchTo().window(extension)
    })

    it('renders the correct ETH balance', async () => {
      const balance = await findElement(driver, By.css('.tx-view .balance-display .token-amount'))
      await driver.wait(until.elementTextMatches(balance, /^86.*ETH.*$/), 10000)
      const tokenAmount = await balance.getText()
      assert.ok(/^86.*ETH.*$/.test(tokenAmount))
      await delay(regularDelayMs)
    })
  })

  describe('Add a custom token from TokenFactory', () => {
    it('creates a new token', async () => {
      openNewPage(driver, 'https://tokenfactory.surge.sh/#/factory')

      await delay(regularDelayMs * 10)
      const [extension, tokenFactory] = await driver.getAllWindowHandles()

      const [
        totalSupply,
        tokenName,
        tokenDecimal,
        tokenSymbol,
      ] = await findElements(driver, By.css('.form-control'))

      await totalSupply.sendKeys('100')
      await tokenName.sendKeys('Test')
      await tokenDecimal.sendKeys('0')
      await tokenSymbol.sendKeys('TST')

      const createToken = await findElement(driver, By.xpath(`//button[contains(text(), 'Create Token')]`))
      await createToken.click()
      await delay(regularDelayMs)

      await driver.switchTo().window(extension)
      await driver.get(extensionUri)
      await delay(regularDelayMs)

      const confirmButton = await findElement(driver, By.xpath(`//button[contains(text(), 'Confirm')]`))
      await confirmButton.click()
      await delay(regularDelayMs)

      await driver.switchTo().window(tokenFactory)
      await delay(regularDelayMs)

      const tokenContactAddress = await driver.findElement(By.css('div > div > div:nth-child(2) > span:nth-child(3)'))
      tokenAddress = await tokenContactAddress.getText()

      await driver.close()
      await driver.switchTo().window(extension)
<<<<<<< HEAD
      await driver.get(extensionUri)
=======
      await loadExtension(driver, extensionId)
      await driver.switchTo().window(extension)
>>>>>>> 4c86f25f
      await delay(regularDelayMs)

    })

    it('clicks on the Add Token button', async () => {
      const addToken = await findElement(driver, By.xpath(`//button[contains(text(), 'Add Token')]`))
      await addToken.click()
      await delay(regularDelayMs)
    })

    it('picks the newly created Test token', async () => {
      const addCustomToken = await findElement(driver, By.xpath("//div[contains(text(), 'Custom Token')]"))
      await addCustomToken.click()
      await delay(regularDelayMs)

      const newTokenAddress = await findElement(driver, By.css('#custom-address'))
      await newTokenAddress.sendKeys(tokenAddress)
      await delay(regularDelayMs)

      const nextScreen = await findElement(driver, By.xpath(`//button[contains(text(), 'Next')]`))
      await nextScreen.click()
      await delay(regularDelayMs)

      const addTokens = await findElement(driver, By.xpath(`//button[contains(text(), 'Add Tokens')]`))
      await addTokens.click()
      await delay(regularDelayMs)
    })

    it('renders the balance for the new token', async () => {
      const balance = await findElement(driver, By.css('.tx-view .balance-display .token-amount'))
      await driver.wait(until.elementTextMatches(balance, /^100\s*TST\s*$/))
      const tokenAmount = await balance.getText()
      assert.ok(/^100\s*TST\s*$/.test(tokenAmount))
      await delay(regularDelayMs)
    })
  })

  describe('Send token from inside MetaMask', () => {
    let gasModal
    it('starts to send a transaction', async function () {
      const sendButton = await findElement(driver, By.xpath(`//button[contains(text(), 'Send')]`))
      await sendButton.click()
      await delay(regularDelayMs)

      const inputAddress = await findElement(driver, By.css('input[placeholder="Recipient Address"]'))
      const inputAmount = await findElement(driver, By.css('.currency-display__input'))
      await inputAddress.sendKeys('0x2f318C334780961FB129D2a6c30D0763d9a5C970')
      await inputAmount.sendKeys('50')

      // Set the gas limit
      const configureGas = await findElement(driver, By.css('.send-v2__gas-fee-display button'))
      await configureGas.click()
      await delay(regularDelayMs)

      gasModal = await driver.findElement(By.css('span .modal'))
    })

    it('customizes gas', async () => {
      await driver.wait(until.elementLocated(By.css('.send-v2__customize-gas__title')))
      const save = await findElement(driver, By.xpath(`//button[contains(text(), 'Save')]`))
      await save.click()
      await delay(regularDelayMs)
    })

    it('transitions to the confirm screen', async () => {
      await driver.wait(until.stalenessOf(gasModal))

      // Continue to next screen
      const nextScreen = await findElement(driver, By.xpath(`//button[contains(text(), 'Next')]`))
      await nextScreen.click()
      await delay(regularDelayMs)
    })

    it('submits the transaction', async function () {
      const confirmButton = await findElement(driver, By.xpath(`//button[contains(text(), 'Confirm')]`))
      await confirmButton.click()
      await delay(regularDelayMs)
    })

    it('finds the transaction in the transactions list', async function () {
      const transactions = await findElements(driver, By.css('.tx-list-item'))
      assert.equal(transactions.length, 1)

      const txValues = await findElements(driver, By.css('.tx-list-value'))
      assert.equal(txValues.length, 1)

      // test cancelled on firefox until https://github.com/mozilla/geckodriver/issues/906 is resolved,
      // or possibly until we use latest version of firefox in the tests
      if (process.env.SELENIUM_BROWSER !== 'firefox') {
        await driver.wait(until.elementTextMatches(txValues[0], /50\sTST/), 10000)
      }
      
      const txStatuses = await findElements(driver, By.css('.tx-list-status'))
      const tx = await driver.wait(until.elementTextMatches(txStatuses[0], /Confirmed|Failed/), 10000)
      assert.equal(await tx.getText(), 'Confirmed')
    })
  })

  describe('Send a custom token from TokenFactory', () => {
    let gasModal
    it('sends an already created token', async () => {
     openNewPage(driver, `https://tokenfactory.surge.sh/#/token/${tokenAddress}`)

      const [extension, tokenFactory] = await driver.getAllWindowHandles()

      const [
        transferToAddress,
        transferToAmount,
      ] = await findElements(driver, By.css('.form-control'))

      await transferToAddress.sendKeys('0x2f318C334780961FB129D2a6c30D0763d9a5C970')
      await transferToAmount.sendKeys('26')

      const transferAmountButton = await findElement(driver, By.xpath(`//button[contains(text(), 'Transfer Amount')]`))
      await transferAmountButton.click()
      await delay(regularDelayMs)

      const [,, popup] = await driver.getAllWindowHandles()
      await driver.switchTo().window(popup)
      await driver.close()
      await driver.switchTo().window(extension)
      await delay(regularDelayMs)

      const [txListItem] = await findElements(driver, By.css('.tx-list-item'))
      await txListItem.click()
      await delay(regularDelayMs)

      // Set the gas limit
      const configureGas = await driver.wait(until.elementLocated(By.css('.send-v2__gas-fee-display button')))
      await configureGas.click()
      await delay(regularDelayMs)

      gasModal = await driver.findElement(By.css('span .modal'))
    })

    it('customizes gas', async () => {
      await driver.wait(until.elementLocated(By.css('.send-v2__customize-gas__title')))

      const [gasPriceInput, gasLimitInput] = await findElements(driver, By.css('.customize-gas-input'))
      await gasPriceInput.clear()
      await delay(tinyDelayMs)
      await gasPriceInput.sendKeys('10')
      await delay(tinyDelayMs)
      await gasLimitInput.clear()
      await delay(tinyDelayMs)
      await gasLimitInput.sendKeys(Key.chord(Key.CONTROL, 'a'))
      await gasLimitInput.sendKeys('60000')
      await gasLimitInput.sendKeys(Key.chord(Key.CONTROL, 'e'))

      // Needed for different behaviour of input in different versions of firefox
      const gasLimitInputValue = await gasLimitInput.getAttribute('value') 
      if (gasLimitInputValue === '600001') {
        await gasLimitInput.sendKeys(Key.BACK_SPACE)
      }

      const save = await findElement(driver, By.css('.send-v2__customize-gas__save'))
      await save.click()
      await driver.wait(until.stalenessOf(gasModal))

      const gasFeeInput = await findElement(driver, By.css('.currency-display__input'))
      assert.equal(await gasFeeInput.getAttribute('value'), 0.0006)
    })

    it('submits the transaction', async function () {
      const confirmButton = await findElement(driver, By.xpath(`//button[contains(text(), 'Confirm')]`))
      await confirmButton.click()
      await delay(regularDelayMs)
    })

    it('finds the transaction in the transactions list', async function () {
      const transactions = await findElements(driver, By.css('.tx-list-item'))
      assert.equal(transactions.length, 2)

      const txValues = await findElements(driver, By.css('.tx-list-value'))
      await driver.wait(until.elementTextMatches(txValues[0], /26\sTST/))
      const txStatuses = await findElements(driver, By.css('.tx-list-status'))
      await driver.wait(until.elementTextMatches(txStatuses[0], /Confirmed/))

      const walletBalance = await findElement(driver, By.css('.wallet-balance'))
      await walletBalance.click()

      const tokenListItems = await findElements(driver, By.css('.token-list-item'))
      await tokenListItems[0].click()

      // test cancelled on firefox until https://github.com/mozilla/geckodriver/issues/906 is resolved,
      // or possibly until we use latest version of firefox in the tests
      if (process.env.SELENIUM_BROWSER !== 'firefox') {
        const tokenBalanceAmount = await findElement(driver, By.css('.token-balance__amount'))
        assert.equal(await tokenBalanceAmount.getText(), '24')
      }
    })
  })

  describe('Hide token', () => {
    it('hides the token when clicked', async () => {
      const [hideTokenEllipsis] = await findElements(driver, By.css('.token-list-item__ellipsis'))
      await hideTokenEllipsis.click()

      const byTokenMenuDropdownOption = By.css('.menu__item--clickable')
      const tokenMenuDropdownOption = await driver.wait(until.elementLocated(byTokenMenuDropdownOption))

      await tokenMenuDropdownOption.click()

      const confirmHideModal = await findElement(driver, By.css('span .modal'))

      const byHideTokenConfirmationButton = By.css('.hide-token-confirmation__button')
      const hideTokenConfirmationButton = await driver.wait(until.elementLocated(byHideTokenConfirmationButton))
      await hideTokenConfirmationButton.click()

      await driver.wait(until.stalenessOf(confirmHideModal))
    })
  })

  describe('Add existing token using search', () => {
    it('clicks on the Add Token button', async () => {
      const addToken = await findElement(driver, By.xpath(`//button[contains(text(), 'Add Token')]`))
      await addToken.click()
      await delay(regularDelayMs)
    })

    it('can pick a token from the existing options', async () => {
      const tokenSearch = await findElement(driver, By.css('#search-tokens'))
      await tokenSearch.sendKeys('BAT')
      await delay(regularDelayMs)

      const token = await findElement(driver, By.xpath("//span[contains(text(), 'BAT')]"))
      await token.click()
      await delay(regularDelayMs)

      const nextScreen = await findElement(driver, By.xpath(`//button[contains(text(), 'Next')]`))
      await nextScreen.click()
      await delay(regularDelayMs)

      const addTokens = await findElement(driver, By.xpath(`//button[contains(text(), 'Add Tokens')]`))
      await addTokens.click()
      await delay(largeDelayMs)
    })

    it('renders the balance for the chosen token', async () => {
      const balance = await findElement(driver, By.css('.tx-view .balance-display .token-amount'))
      await driver.wait(until.elementTextMatches(balance, /0\sBAT/))
      await delay(regularDelayMs)
    })
  })
})<|MERGE_RESOLUTION|>--- conflicted
+++ resolved
@@ -12,12 +12,9 @@
   findElement,
   findElements,
   checkBrowserForConsoleErrors,
-<<<<<<< HEAD
-=======
   loadExtension,
   verboseReportOnFailure,
   openNewPage,
->>>>>>> 4c86f25f
 } = require('./helpers')
 
 describe('MetaMask', function () {
@@ -56,12 +53,7 @@
       }
     }
     if (this.currentTest.state === 'failed') {
-<<<<<<< HEAD
-      await verboseReportOnFailure({ browser, driver, title: this.currentTest.title })
-      await delay(1000000)
-=======
       await verboseReportOnFailure(driver, this.currentTest)
->>>>>>> 4c86f25f
     }
   })
 
@@ -83,8 +75,6 @@
       await delay(regularDelayMs)
     })
 
-<<<<<<< HEAD
-=======
     it('use the local network', async function () {
       await networkSelector.click()
       await delay(regularDelayMs)
@@ -94,7 +84,6 @@
       await delay(regularDelayMs)
     })
 
->>>>>>> 4c86f25f
     it('selects the new UI option', async () => {
       const button = await findElement(driver, By.xpath("//p[contains(text(), 'Try Beta Version')]"))
       await button.click()
@@ -246,7 +235,7 @@
 
         await word10.click()
         await delay(tinyDelayMs)
-      
+
         const word11 = await findElement(driver, By.xpath(`//button[contains(text(), '${words[11]}')]`), 10000)
         await word11.click()
         await delay(tinyDelayMs)
@@ -608,12 +597,8 @@
 
       await driver.close()
       await driver.switchTo().window(extension)
-<<<<<<< HEAD
-      await driver.get(extensionUri)
-=======
       await loadExtension(driver, extensionId)
       await driver.switchTo().window(extension)
->>>>>>> 4c86f25f
       await delay(regularDelayMs)
 
     })
@@ -705,7 +690,7 @@
       if (process.env.SELENIUM_BROWSER !== 'firefox') {
         await driver.wait(until.elementTextMatches(txValues[0], /50\sTST/), 10000)
       }
-      
+
       const txStatuses = await findElements(driver, By.css('.tx-list-status'))
       const tx = await driver.wait(until.elementTextMatches(txStatuses[0], /Confirmed|Failed/), 10000)
       assert.equal(await tx.getText(), 'Confirmed')
@@ -764,7 +749,7 @@
       await gasLimitInput.sendKeys(Key.chord(Key.CONTROL, 'e'))
 
       // Needed for different behaviour of input in different versions of firefox
-      const gasLimitInputValue = await gasLimitInput.getAttribute('value') 
+      const gasLimitInputValue = await gasLimitInput.getAttribute('value')
       if (gasLimitInputValue === '600001') {
         await gasLimitInput.sendKeys(Key.BACK_SPACE)
       }
